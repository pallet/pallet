--- conflicted
+++ resolved
@@ -8,11 +8,7 @@
   </parent>
   <groupId>org.cloudhoist</groupId>
   <artifactId>pallet</artifactId>
-<<<<<<< HEAD
-  <version>0.7.2-RYAN-SNAPSHOT</version>
-=======
   <version>0.7.3-SNAPSHOT</version>
->>>>>>> d60d1264
   <packaging>jar</packaging>
   <name>pallet</name>
   <description>
