--- conflicted
+++ resolved
@@ -260,7 +260,6 @@
   (fn [session]
     (logging/info
      (format
-<<<<<<< HEAD
       "TARGET KEYS :phase %s :node-id %s :group-name %s :packager %s"
       (:phase session)
       (-> session :server :node-id)
@@ -274,35 +273,6 @@
 (defn- executor [session f action-type location]
   (let [exec-fn (get-in session [:executor action-type location])]
     (when-not exec-fn
-=======
-      "TARGET KEYS :phase %s :target-id %s :tag %s :target-packager %s"
-      (:phase request)
-      (:target-id request)
-      (:tag (:node-type request))
-      (:target-packager request)))
-    (handler request)))
-
-(defn- resource-invocations [request]
-  {:pre [(:phase request)]}
-  (if-let [f (some
-              (:phase request)
-              [(:phases (:node-type request)) (:phases request)])]
-    (let [request ((utils/pipe add-target-keys identity) request)
-          request (resource/reset-invocations request)]
-      (script/with-template (resource/script-template request)
-        (f request)))
-    request))
-
-(defn- produce-init-script
-  [request]
-  {:pre [(get-in request [:node-type :image :os-family])
-         (get-in request [:target-packager])]}
-  (let [cmds
-        (resource/produce-phase
-         (resource-invocations
-          (assoc request :phase :bootstrap :target-id :bootstrap-id)))]
-    (if-not (and (every? #(= :remote (:location %)) cmds) (>= 1 (count cmds)))
->>>>>>> 3555d633
       (condition/raise
        :type :missing-executor-fn
        :fn-for [action-type location]
@@ -645,29 +615,19 @@
 
    Builds the commands for the phase, then executes pre-phase, phase, and
    after-phase"
-<<<<<<< HEAD
-  [session]
-  (let [lift-fn (environment/get-for session [:algorithms :lift-fn])]
+  [session]
+  (let [lift-fn (environment/get-for session [:algorithms :lift-fn])
+        phase (:phase session)]
     (reduce
-     (fn [session phase]
-       (let [session (assoc session :phase phase)]
+     (fn [session sub-phase]
+       (let [session (->
+                      session
+                      (assoc :phase phase)
+                      (plan-for-groups (:groups session))
+                      (assoc :phase sub-phase))]
          (reduce-node-results session (lift-fn session))))
      session
-     (phase/all-phases-for-phase (:phase session)))))
-=======
-  [request phase target-node-map]
-  (let [lift-fn (environment/get-for request [:algorithms :lift-fn])]
-    (reduce
-     (fn [request sub-phase]
-       (let [request (->
-                      request
-                      (assoc :phase phase)
-                      (invoke-for-node-type target-node-map)
-                      (assoc :phase sub-phase))]
-         (reduce-node-results request (lift-fn request target-node-map))))
-     request
-     (resource/phase-list phase))))
->>>>>>> 3555d633
+     (phase/all-phases-for-phase phase))))
 
 (defn lift-nodes
   "Lift nodes in target-node-map for the specified phases."
@@ -880,7 +840,6 @@
    - :all-node-set - a specification of nodes to invoke (but not lift)"
   [session]
   (logging/debug (format "pallet version: %s" (version)))
-<<<<<<< HEAD
   (logging/trace (format "lift* phases %s" (vec (:phase-list session))))
   (->
    session
@@ -888,23 +847,6 @@
    session-with-default-phase
    warn-on-undefined-phase
    lift-nodes))
-=======
-  (logging/trace (format "lift* phases %s" (vec (:phase-list request))))
-  (let [node-set (:node-set request)
-        all-node-set (:all-node-set request)
-        phases (or (seq (:phase-list request)) [:configure])
-        nodes (or
-               (:all-nodes request)
-               (when-let [compute (environment/get-for request [:compute] nil)]
-                 (logging/info "retrieving nodes")
-                 (filter compute/running? (compute/nodes compute))))
-        target-node-map (nodes-in-set node-set (:prefix request) nodes)
-        all-node-map (or (and all-node-set
-                              (nodes-in-set all-node-set nil nodes))
-                         target-node-map)]
-    (warn-on-undefined-phase all-node-map phases)
-    (lift-nodes nodes target-node-map all-node-map phases request)))
->>>>>>> 3555d633
 
 (defn converge*
   "Converge the node counts of each node-spec in `:node-set`, executing each of
@@ -915,38 +857,12 @@
   {:pre [(:node-set session)]}
   (logging/debug (format "pallet version: %s" (version)))
   (logging/trace
-<<<<<<< HEAD
    (format "converge* %s %s" (:node-set session) (:phase-list session)))
   (->
    session
    session-with-groups
    converge-node-counts
    lift*))
-=======
-   (format "converge* %s %s" (:node-map request) (:phase-list request)))
-  (logging/info "retrieving nodes")
-  (let [node-map (:node-map request)
-        all-node-set (:all-node-set request)
-        phases (ensure-configure-phase (:phase-list request))
-        node-map (add-prefix-to-node-map (:prefix request) node-map)
-        compute (environment/get-for request [:compute])
-        nodes (compute/nodes compute)]
-    (converge-node-counts node-map nodes request)
-    (let [nodes (filter compute/running? (compute/nodes compute))
-          tag-groups (group-by #(keyword (compute/tag %)) nodes)
-          target-node-map (into
-                           {}
-                           (map
-                            #(vector % ((:tag %) tag-groups))
-                            (keys node-map)))
-          all-node-map (or (and all-node-set
-                                (nodes-in-set all-node-set nil nodes))
-                           target-node-map)
-          phases (ensure-configure-phase phases)]
-      (warn-on-undefined-phase all-node-map phases)
-      (lift-nodes
-       nodes target-node-map all-node-map phases request))))
->>>>>>> 3555d633
 
 (defmacro or-fn [& args]
   `(fn or-args [current#]
