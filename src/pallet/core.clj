--- conflicted
+++ resolved
@@ -190,26 +190,22 @@
    whose tags match keys in the node-map.
    Returns a sequence containing the node metadata for *new* nodes.
 
-<<<<<<< HEAD
-Takes node-map ( bootstrap-fn configure-fn? )? compute-service?
-
-Nodes in excess of those specified in node-map are destroyed.  Conversely, if
-the node count for a given tag is too low, new nodes are started.  The image
-template for a given tag is looked up in *node-templates*, which can be bound
-using (with-node-templates ...)
-
-Templates specify a vector of features that should match a single image.  The
-keywords match those used in jclouds TemplateBuilder, adjusted for clojure
-conventions (so imageId becomes :image-id).  Values for the jclouds enums used
-in TemplateBuilder are recognised (eg. :ubuntu).
-
-bootstrap-fn is executed while logged in as the default image user, and is only
-executed when starting new images.  configure-fn is executed as the
-*admin-user* which can be bound using (with-admin-user ...), and is always
-executed."
-=======
-   Takes node-map ( bootstrap-fn configure-fn? )? compute-service?"
->>>>>>> 1750e52a
+   Takes node-map ( bootstrap-fn configure-fn? )? compute-service?
+
+   Nodes in excess of those specified in node-map are destroyed.  Conversely, if
+   the node count for a given tag is too low, new nodes are started.  The image
+   template for a given tag is looked up in *node-templates*, which can be bound
+   using (with-node-templates ...)
+
+   Templates specify a vector of features that should match a single image.  The
+   keywords match those used in jclouds TemplateBuilder, adjusted for clojure
+   conventions (so imageId becomes :image-id).  Values for the jclouds enums
+   used in TemplateBuilder are recognised (eg. :ubuntu).
+
+   bootstrap-fn is executed while logged in as the default image user, and is
+   only executed when starting new images.  configure-fn is executed as the
+   *admin-user* which can be bound using (with-admin-user ...), and is always
+   executed."
   ([node-map & options]
      (let [fns (filter (partial instance? clojure.lang.IFn) options)
            bootstrap (or (first
