(ns pallet.resource.user
  "User management resource."
  (:use
<<<<<<< HEAD
   [pallet.script :only [defscript]]
   [pallet.resource :only [defresource defaggregate]]
   [clojure.contrib.def :only [defvar-]]
   clojure.contrib.logging)
  (:require
   pallet.resource.script
   [pallet.stevedore :as stevedore]
   [pallet.stevedore.script :as script-impl]
=======
   pallet.script
   pallet.stevedore
   [clojure.contrib.def :only [defvar-]]
   clojure.contrib.logging)
  (:require
   [pallet.action :as action]
>>>>>>> faece2e8
   [clojure.contrib.string :as string]))

(defscript user-exists? [name])

(defscript modify-user [name options])
(defscript create-user [name options])
(defscript remove-user [name options])
(defscript lock-user [name])
(defscript unlock-user [name])
(defscript user-home [username])
(defscript current-user [])

(defscript group-exists? [name])
(defscript modify-group [name options])
(defscript create-group [name options])
(defscript remove-group [name options])

(script-impl/defimpl user-exists? :default [username]
  (getent passwd ~username))

(script-impl/defimpl create-user :default [username options]
  ("/usr/sbin/useradd" ~(stevedore/map-to-arg-string options) ~username))

(script-impl/defimpl create-user [#{:rhel :centos :amzn-linux}] [username options]
  ("/usr/sbin/useradd"
   ~(-> options
        (assoc :r (:system options))
        (dissoc :system)
        stevedore/map-to-arg-string)
   ~username))

(script-impl/defimpl modify-user :default [username options]
  ("/usr/sbin/usermod" ~(stevedore/map-to-arg-string options) ~username))

(script-impl/defimpl remove-user :default [username options]
  ("/usr/sbin/userdel" ~(stevedore/map-to-arg-string options) ~username))

(script-impl/defimpl lock-user :default [username]
  ("/usr/sbin/usermod" --lock ~username))

(script-impl/defimpl unlock-user :default [username]
  ("/usr/sbin/usermod" --unlock ~username))

(script-impl/defimpl user-home :default [username]
  @("getent" passwd ~username | "cut" "-d:" "-f6"))

(script-impl/defimpl user-home [:os-x] [username]
  @(pipe
    ("dscl" localhost -read ~(str "/Local/Default/Users/" username)
          "dsAttrTypeNative:home")
    ("cut" -d "' '" -f 2)))

(script-impl/defimpl current-user :default []
  @("whoami"))

(script-impl/defimpl group-exists? :default [name]
  ("getent" group ~name))

(script-impl/defimpl create-group :default [groupname options]
  ("/usr/sbin/groupadd" ~(stevedore/map-to-arg-string options) ~groupname))

(script-impl/defimpl create-group [#{:rhel :centos :amzn-linux}]
  [groupname options]
  ("/usr/sbin/groupadd"
   ~(-> options
        (assoc :r (:system options))
        (dissoc :system)
        stevedore/map-to-arg-string)
   ~groupname))

(script-impl/defimpl modify-group :default [groupname options]
  ("/usr/sbin/groupmod" ~(stevedore/map-to-arg-string options) ~groupname))

(script-impl/defimpl remove-group :default [groupname options]
  ("/usr/sbin/groupdel" ~(stevedore/map-to-arg-string options) ~groupname))

(defvar- shell-names
  {:bash "/bin/bash" :csh "/bin/csh" :ksh "/bin/ksh" :rsh "/bin/rsh"
   :sh "/bin/sh" :tcsh "/bin/tcsh" :zsh "/bin/zsh" :false "/bin/false"}
  "Map for looking up shell path based on keyword.")

(defn user*
  "Require a user"
  [request username & {:keys [action shell base-dir home system create-home
                              password shell comment groups remove force]
                       :or {action :manage}
                       :as options}]
  (let [opts (merge options {:shell (get shell-names shell shell)})]
    (case action
      :create
      (stevedore/script
       (if-not (user-exists? ~username)
         (create-user
          ~username ~(select-keys opts [:base-dir :home :system :create-home
                                        :password :shell]))))
      :manage
      (stevedore/script
       (if (user-exists? ~username)
         (modify-user
          ~username ~(select-keys opts [:home :shell :comment :groups]))
         (create-user
          ~username ~(select-keys opts [:base-dir :home :system :comment
                                        :create-home :pasword :shell
                                        :groups]))))
      :lock
      (stevedore/script
       (if (user-exists? ~username)
         (lock-user ~username)))
      :unlock
      (stevedore/script
       (if (user-exists? ~username)
         (unlock-user ~username)))
      :remove
      (stevedore/script
       (if (user-exists? ~username)
         (remove-user ~username ~(select-keys opts [:remove :force]))))
      (throw (IllegalArgumentException.
              (str action " is not a valid action for user resource"))))))


(action/def-aggregated-action user
  "User management."
  [request user-args]
  {:arglists (:arglists (meta pallet.resource.user/user*))}
  (string/join \newline (map #(apply user* request %) user-args)))


(action/def-bash-action group
  "User Group Management."
<<<<<<< HEAD
  (group*
   [request groupname & {:keys [action system gid password]
                         :or {action :manage}
                         :as options}]
   (case action
     :create
     (stevedore/script
      (if-not (group-exists? ~groupname)
        (create-group
         ~groupname ~(select-keys options [:system :gid :password]))))
     :manage
     (stevedore/script
      (if (group-exists? ~groupname)
        (modify-group
         ~groupname ~(select-keys options [:gid :password]))
        (create-group
         ~groupname ~(select-keys options [:system :gid :password]))))
     :remove
     (stevedore/script
      (if (group-exists? ~groupname)
        (remove-group ~groupname {})))
     (throw (IllegalArgumentException.
             (str action " is not a valid action for group resource"))))))
=======
  [request groupname & {:keys [action system gid password]
                        :or {action :manage}
                        :as options}]
  (case action
    :create
    (script
     (if-not (group-exists? ~groupname)
       (create-group
        ~groupname ~(select-keys options [:system :gid :password]))))
    :manage
    (script
     (if (group-exists? ~groupname)
       (modify-group
        ~groupname ~(select-keys options [:gid :password]))
       (create-group
        ~groupname ~(select-keys options [:system :gid :password]))))
    :remove
    (script
     (if (group-exists? ~groupname)
       (remove-group ~groupname {})))
    (throw (IllegalArgumentException.
            (str action " is not a valid action for group resource")))))
>>>>>>> faece2e8
<|MERGE_RESOLUTION|>--- conflicted
+++ resolved
@@ -1,23 +1,13 @@
 (ns pallet.resource.user
   "User management resource."
   (:use
-<<<<<<< HEAD
    [pallet.script :only [defscript]]
-   [pallet.resource :only [defresource defaggregate]]
-   [clojure.contrib.def :only [defvar-]]
-   clojure.contrib.logging)
+   [clojure.contrib.def :only [defvar-]])
   (:require
    pallet.resource.script
    [pallet.stevedore :as stevedore]
    [pallet.stevedore.script :as script-impl]
-=======
-   pallet.script
-   pallet.stevedore
-   [clojure.contrib.def :only [defvar-]]
-   clojure.contrib.logging)
-  (:require
    [pallet.action :as action]
->>>>>>> faece2e8
    [clojure.contrib.string :as string]))
 
 (defscript user-exists? [name])
@@ -147,51 +137,25 @@
 
 (action/def-bash-action group
   "User Group Management."
-<<<<<<< HEAD
-  (group*
-   [request groupname & {:keys [action system gid password]
-                         :or {action :manage}
-                         :as options}]
-   (case action
-     :create
-     (stevedore/script
-      (if-not (group-exists? ~groupname)
-        (create-group
-         ~groupname ~(select-keys options [:system :gid :password]))))
-     :manage
-     (stevedore/script
-      (if (group-exists? ~groupname)
-        (modify-group
-         ~groupname ~(select-keys options [:gid :password]))
-        (create-group
-         ~groupname ~(select-keys options [:system :gid :password]))))
-     :remove
-     (stevedore/script
-      (if (group-exists? ~groupname)
-        (remove-group ~groupname {})))
-     (throw (IllegalArgumentException.
-             (str action " is not a valid action for group resource"))))))
-=======
   [request groupname & {:keys [action system gid password]
                         :or {action :manage}
                         :as options}]
   (case action
     :create
-    (script
+    (stevedore/script
      (if-not (group-exists? ~groupname)
        (create-group
         ~groupname ~(select-keys options [:system :gid :password]))))
     :manage
-    (script
+    (stevedore/script
      (if (group-exists? ~groupname)
        (modify-group
         ~groupname ~(select-keys options [:gid :password]))
        (create-group
         ~groupname ~(select-keys options [:system :gid :password]))))
     :remove
-    (script
+    (stevedore/script
      (if (group-exists? ~groupname)
        (remove-group ~groupname {})))
     (throw (IllegalArgumentException.
-            (str action " is not a valid action for group resource")))))
->>>>>>> faece2e8
+            (str action " is not a valid action for group resource")))))