(ns pallet.resource.remote-file
  "Resource to specify remote file content.

   `remote-file` has many options for the content of remote files.  Ownership
   and mode can of course be specified. By default the remote file is versioned,
   and multiple versions are kept.

   Modification of remote files outside of pallet cause an error to be raised
   by default."
  (:require
   [pallet.blobstore :as blobstore]
   [pallet.environment :as environment]
   [pallet.resource :as resource]
   [pallet.resource.directory :as directory]
   [pallet.resource.file :as file]
   [pallet.resource.lib :as lib]
   [pallet.resource.shell :as shell]
   pallet.resource.script
   [pallet.stevedore :as stevedore]
   [pallet.template :as templates]
   [pallet.utils :as utils]
   [clojure.contrib.def :as def]
   [clojure.java.io :as io])
  (:use pallet.thread-expr))

(def install-new-files true)
(def force-overwrite false)

(defn set-install-new-files
  "Set boolean flag to control installation of new files"
  [flag]
  (alter-var-root #'install-new-files (fn [_] flag)))

(defn set-force-overwrite
  "Globally force installation of new files, even if content on node has
  changed."
  [flag]
  (alter-var-root #'force-overwrite (fn [_] flag)))

(def/defvar
  content-options
  [:local-file :remote-file :url :md5 :content :literal :template :values
   :action :blob :blobstore]
  "A vector of the options accepted by remote-file.  Can be used for option
  forwarding when calling remote-file from other crates.")

(def/defvar
  version-options
  [:overwrite-changes :no-versioning :max-versions :flag-on-changed]
  "A vector of options for controlling versions. Can be used for option
  forwarding when calling remote-file from other crates.")

(def/defvar
  ownership-options
  [:owner :group :mode]
  "A vector of options for controlling ownership. Can be used for option
  forwarding when calling remote-file from other crates.")

(def/defvar
  all-options
  (concat content-options version-options ownership-options)
  "A vector of the options accepted by remote-file.  Can be used for option
  forwarding when calling remote-file from other crates.")

(defn- get-request
  "Build a curl or wget command from the specified request object."
  [request]
  (stevedore/script
   (if ("test" @(shell/which curl))
     ("curl" -s "--retry" 20
           ~(apply str (map
                        #(format "-H \"%s: %s\" " (first %) (second %))
                        (.. request getHeaders entries)))
           ~(.. request getEndpoint toASCIIString))
     (if ("test" @(shell/which wget))
       ("wget" -nv "--tries" 20
             ~(apply str (map
                          #(format "--header \"%s: %s\" " (first %) (second %))
                          (.. request getHeaders entries)))
             ~(.. request getEndpoint toASCIIString))
       (do
         (println "No download utility available")
         (shell/exit 1))))))

(defn- arg-vector
  "Return the non-request arguments."
  [_ & args]
  args)

(defn- delete-local-path
  [request local-path]
  (.delete local-path)
  request)

(defn with-remote-file
  "Function to call f with a local copy of the requested remote path.
   f should be a function taking [request local-path & _], where local-path will
   be a File with a copy of the remote file (which will be unlinked after
   calling f."
  [request f path & args]
  (let [local-path (utils/tmpfile)]
    (->
     request
     (resource/invoke-resource #'arg-vector [path (.getPath local-path)]
                               :in-sequence :transfer/to-local)
     (apply-> f local-path args)
     (resource/invoke-resource
      #'delete-local-path [local-path]
      :in-sequence :fn/clojure))))

(defn transfer-file
  "Function to transfer a local file."
  [request local-path remote-path]
  (resource/invoke-resource
   request #'arg-vector [local-path remote-path]
   :in-sequence :transfer/from-local))


(resource/defresource remote-file-resource
  (remote-file*
   [request path & {:keys [action url local-file remote-file link
                           content literal
                           template values
                           md5 md5-url
                           owner group mode force
                           blob blobstore
                           overwrite-changes no-versioning max-versions
                           flag-on-changed
                           force]
                    :or {action :create max-versions 5}
                    :as options}]
   (let [new-path (str path ".new")
         md5-path (str path ".md5")
<<<<<<< HEAD
         versioning (if no-versioning nil :numbered)]
=======
         versioning (if no-versioning "" (stevedore/script (backup-option)))
         proxy (environment/get-for request [:proxy] nil)]
>>>>>>> 5809e667
     (case action
       :create
       (stevedore/checked-commands
        (str "remote-file " path)
        (cond
         (and url md5) (stevedore/chained-script
                        (if (|| (not (file-exists? ~path))
                                (!= ~md5 @((pipe
                                            (file/md5sum ~path)
                                            (file/cut
                                             "" :fields 1 :delimiter " ")))))
                          ~(stevedore/chained-script
<<<<<<< HEAD
                            (file/download-file ~url ~new-path))))
=======
                            (download-file ~url ~new-path :proxy ~proxy))))
>>>>>>> 5809e667
         ;; Download md5 to temporary directory.
         (and url md5-url) (stevedore/chained-script
                            (var tmpdir (quoted (directory/make-temp-dir "rf")))
                            (var basefile
                                 (quoted
                                  (str @tmpdir "/" @(file/basename ~path))))
                            (var newmd5path (quoted (str @basefile ".md5")))
<<<<<<< HEAD
                            (file/download-file ~md5-url @newmd5path)
=======
                            (download-file ~md5-url @newmd5path :proxy ~proxy)
>>>>>>> 5809e667
                            (if (|| (not (file-exists? ~md5-path))
                                    (file/diff @newmd5path ~md5-path))
                              (do
<<<<<<< HEAD
                                (file/download-file ~url ~new-path)
                                (file/ln ~new-path @basefile :symbolic true)
                                (if-not (file/md5sum-verify @newmd5path)
=======
                                (download-file ~url ~new-path :proxy ~proxy)
                                (ln -s ~new-path @basefile)
                                (if-not (md5sum-verify @newmd5path)
>>>>>>> 5809e667
                                  (do
                                    (println ~(str "Download of " url
                                                   " failed to match md5"))
                                    (shell/exit 1)))))
                            (file/rm @tmpdir :force ~true :recursive ~true))
         url (stevedore/chained-script
<<<<<<< HEAD
              (file/download-file ~url ~new-path))
         content (stevedore/script
                  (file/heredoc
                   ~new-path ~content ~(select-keys options [:literal])))
=======
              (download-file ~url ~new-path :proxy ~proxy))
         content (apply file/heredoc
                        new-path content
                        (apply concat (seq (select-keys options [:literal]))))
>>>>>>> 5809e667
         local-file nil
         ;; (let [temp-path (resource/register-file-transfer!
         ;;                   local-file)]
         ;;    (stevedore/script
         ;;     (mv -f (str "~/" ~temp-path) ~new-path)))
         remote-file (stevedore/script
                      (file/cp ~remote-file ~new-path :force ~true))
         template (stevedore/script
                   (file/heredoc
                    ~new-path
                    ~(templates/interpolate-template
                      template (or values {}) (:node-type request))
                    ~(select-keys options [:literal])))
         link (stevedore/script
               (file/ln ~link ~path :force ~true :symbolic ~true))
         blob (stevedore/checked-script
               "Download blob"
               (download-request
                ~new-path
                ~(blobstore/sign-blob-request
                  (or blobstore (environment/get-for request [:blobstore] nil)
                      (throw (IllegalArgumentException.
                              "No :blobstore given for blob content.") ))
                  (:container blob) (:path blob)
                  {:method :get})))
         :else (throw
                (IllegalArgumentException.
                 (str "remote-file " path " specified without content."))))

        ;; process the new file accordingly
        (when install-new-files
          (stevedore/chain-commands
           (if (or overwrite-changes no-versioning force-overwrite)
             (stevedore/script
              (if (file-exists? ~new-path)
                (do
                  ~(stevedore/chain-commands
                    (stevedore/script
                     (file/mv ~new-path ~path :backup ~versioning :force ~true))
                    (if flag-on-changed
                      (stevedore/script (lib/set-flag ~flag-on-changed)))))))
             (stevedore/script
              (var md5diff "")
              (if (&& (file-exists? ~path) (file-exists? ~md5-path))
                (do
                  (file/md5sum-verify ~md5-path)
                  (set! md5diff "$?")))
              (var contentdiff "")
              (if (&& (file-exists? ~path) (file-exists? ~new-path))
                (do
                  (file/diff ~path ~new-path :unified true)
                  (set! contentdiff "$?")))
              (if (== @md5diff 1)
                (do
                  (println "Existing content did not match md5:")
                  (shell/exit 1)))
              (if (!= @contentdiff "0")
                (do
                  ~(stevedore/chain-commands
                    (stevedore/script
                     (file/mv ~new-path ~path :force ~true :backup ~versioning))
                    (if flag-on-changed
                      (stevedore/script (lib/set-flag ~flag-on-changed))))))
              (if-not (file-exists? ~path)
                (do
                  ~(stevedore/chain-commands
                    (stevedore/script (file/mv ~new-path ~path))
                    (if flag-on-changed
                      (stevedore/script (lib/set-flag ~flag-on-changed))))))))
           (file/adjust-file path options)
           (when-not no-versioning
             (stevedore/chain-commands
              (file/write-md5-for-file path md5-path)
              (stevedore/script
               (println "MD5 sum is" @(file/cat ~md5-path)))))))
        ;; cleanup
        (if (and (not no-versioning) (pos? max-versions))
          (stevedore/script
           (pipe
            ((file/ls (str ~path ".~[0-9]*~") :sort-by-time ~true)
             "2>" "/dev/null")
            (file/tail "" :max-lines ~(str "+" (inc max-versions)))
            (shell/xargs (file/rm "" :force ~true))))))
       :delete (stevedore/checked-script
                (str "delete remote-file " path)
                (file/rm ~path :force ~force))))))

(defn remote-file
  "Remote file content management.

The `remote-file` resource can specify the content of a remote file in a number
different ways.

By default, the remote-file is versioned, and 5 versions are kept.

The remote content is also verified against it's md5 hash.  If the contents
of the remote file have changed (e.g. have been edited on the remote machine)
then by default the file will not be overwritten, and an error will be raised.
To force overwrite, call `set-force-overwrite` before running `converge` or
`lift`.

Options for specifying the file's content are:
  :url url          - download the specified url to the given filepath
  :content string   - use the specified content directly
  :local-file path  - use the file on the local machine at the given path
  :remote-file path - use the file on the remote machine at the given path
  :link             - file to link to
  :literal          - prevent shell expansion on content
  :md5              - md5 for file
  :md5-url          - a url containing file's md5
  :template         - specify a template to be interpolated
  :values           - values for interpolation
  :blob             - map of :container, :path
  :blobstore        - a jclouds blobstore object (override blobstore in request)

Options for version control are:
  :overwrite-changes - flag to force overwriting of locally modified content
  :no-versioning    - do not version the file
  :max-versions     - specfy the number of versions to keep (default 5)
  :flag-on-changed  - flag to set if file is changed

Options for specifying the file's permissions are:
  :owner user-name
  :group group-name
  :mode  file-mode

To copy the content of a local file to a remote file:
    (remote-file request \"remote/path\" :local-file \"local/path\")

To copy the content of one remote file to another remote file:
    (remote-file request \"remote/path\" :remote-file \"remote/source/path\")

To link one remote file to another remote file:
    (remote-file request \"remote/path\" :link \"remote/source/path\")

To download a url to a remote file:
    (remote-file request \"remote/path\" :url \"http://a.com/path\")

If a url to a md5 file is also available, then it can be specified to prevent
unnecessary downloads and to verify the download.
    (remote-file request \"remote/path\"
      :url \"http://a.com/path\"
      :md5-url \"http://a.com/path.md5\")

If the md5 of the file to download, it can be specified to prevent unnecessary
downloads and to verify the download.
    (remote-file request \"remote/path\"
      :url \"http://a.com/path\"
      :md5 \"6de9439834c9147569741d3c9c9fc010\")

Content can also be copied from a blobstore.
    (remote-file request \"remote/path\"
      :blob {:container \"container\" :path \"blob\"})"
  [request path & {:keys [action url local-file remote-file link
                          content literal
                          template values
                          md5 md5-url
                          owner group mode force
                          blob blobstore
                          overwrite-changes no-versioning max-versions
                          flag-on-changed]
                   :as options}]
  (when-let [f (and local-file (io/file local-file))]
    (when (not (and (.exists f) (.isFile f) (.canRead f)))
      (throw (IllegalArgumentException.
              (format
               (str "'%s' does not exist, is a directory, or is unreadable; "
                    "cannot register it for transfer.")
               local-file)))))
  (->
   request
   (when-> local-file
           ;; transfer local file to remote system if required
           (transfer-file local-file (str path ".new")))
   (apply-map-> remote-file-resource path options)))<|MERGE_RESOLUTION|>--- conflicted
+++ resolved
@@ -131,12 +131,8 @@
                     :as options}]
    (let [new-path (str path ".new")
          md5-path (str path ".md5")
-<<<<<<< HEAD
-         versioning (if no-versioning nil :numbered)]
-=======
-         versioning (if no-versioning "" (stevedore/script (backup-option)))
+         versioning (if no-versioning nil :numbered)
          proxy (environment/get-for request [:proxy] nil)]
->>>>>>> 5809e667
      (case action
        :create
        (stevedore/checked-commands
@@ -149,11 +145,7 @@
                                             (file/cut
                                              "" :fields 1 :delimiter " ")))))
                           ~(stevedore/chained-script
-<<<<<<< HEAD
-                            (file/download-file ~url ~new-path))))
-=======
-                            (download-file ~url ~new-path :proxy ~proxy))))
->>>>>>> 5809e667
+                            (file/download-file ~url ~new-path :proxy ~proxy))))
          ;; Download md5 to temporary directory.
          (and url md5-url) (stevedore/chained-script
                             (var tmpdir (quoted (directory/make-temp-dir "rf")))
@@ -161,40 +153,23 @@
                                  (quoted
                                   (str @tmpdir "/" @(file/basename ~path))))
                             (var newmd5path (quoted (str @basefile ".md5")))
-<<<<<<< HEAD
-                            (file/download-file ~md5-url @newmd5path)
-=======
-                            (download-file ~md5-url @newmd5path :proxy ~proxy)
->>>>>>> 5809e667
+                            (file/download-file ~md5-url @newmd5path :proxy ~proxy)
                             (if (|| (not (file-exists? ~md5-path))
                                     (file/diff @newmd5path ~md5-path))
                               (do
-<<<<<<< HEAD
-                                (file/download-file ~url ~new-path)
+                                (file/download-file ~url ~new-path :proxy ~proxy)
                                 (file/ln ~new-path @basefile :symbolic true)
                                 (if-not (file/md5sum-verify @newmd5path)
-=======
-                                (download-file ~url ~new-path :proxy ~proxy)
-                                (ln -s ~new-path @basefile)
-                                (if-not (md5sum-verify @newmd5path)
->>>>>>> 5809e667
                                   (do
                                     (println ~(str "Download of " url
                                                    " failed to match md5"))
                                     (shell/exit 1)))))
                             (file/rm @tmpdir :force ~true :recursive ~true))
          url (stevedore/chained-script
-<<<<<<< HEAD
-              (file/download-file ~url ~new-path))
+              (file/download-file ~url ~new-path :proxy ~proxy))
          content (stevedore/script
                   (file/heredoc
                    ~new-path ~content ~(select-keys options [:literal])))
-=======
-              (download-file ~url ~new-path :proxy ~proxy))
-         content (apply file/heredoc
-                        new-path content
-                        (apply concat (seq (select-keys options [:literal]))))
->>>>>>> 5809e667
          local-file nil
          ;; (let [temp-path (resource/register-file-transfer!
          ;;                   local-file)]
