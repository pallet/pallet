(ns pallet.stevedore
  "Embed shell script in clojure.

   Shell script is embedded by wrapping in the `script` macro.
       (script (ls)) => \"ls\"

   The result of a `script` form is a string."
  (:require
   [pallet.utils :as utils]
   [clojure.string :as string]
   [clojure.walk :as walk]
   [clojure.contrib.condition :as condition]
   [clojure.contrib.logging :as logging]))

(def
  ^{:doc "Used to capture the namespace in which `script` is invoked."
    :private true}
  *script-ns*)

(def
  ^{:doc "Used to capture a form's line number."
    :private true}
  *script-line* nil)

(def
  ^{:doc "Used to capture a form's file name."
    :private true}
  *script-file* nil)

(defmacro with-line-number
  "Provide the source file and line number for use in reporting."
  [[file line] & body]
  `(do
     (binding [*script-line* ~line
               *script-file* ~file]
       ~@body)))

(defn ^String substring
  "Drops first n characters from s.  Returns an empty string if n is
  greater than the length of s."
  [n ^String s]
  (if (< (count s) n)
    ""
    (.substring s n)))

(defn- ^String add-quotes
  "Add quotes to the argument s as a string"
  [s]
  (str "\"" s "\""))

(defonce
  ^{:doc
    "bash library for associative arrays in bash 3. You need to include this in
     your script if you use associative arrays, e.g. with `assoc!`."}
  hashlib (utils/slurp-resource "stevedore/hashlib.bash"))

(def statement-separator "\n")

(defn statement
  "Emit an expression as a valid shell statement, with separator."
  [expr]
  ;; check the substring count, as it can be negative if there is a syntax issue
  ;; in a stevedore expression, and generates a cryptic error message otherwise
  (let [n (- (count expr) (count statement-separator))]
    (if (and (pos? n) (not (= statement-separator (.substring expr n))))
      (str expr statement-separator)
      expr)))

(defmulti emit
  "Emit a shell expression as a string. Dispatched on the :type of the
   expression."
  (fn [ expr ] (type expr)))

(defmethod emit nil [expr]
  "null")

(defmethod emit java.lang.Integer [expr]
  (str expr))

(defmethod emit clojure.lang.Ratio [expr]
  (str (float expr)))

(defmethod emit clojure.lang.Keyword [expr]
  (name expr))

(defmethod emit java.lang.String [expr]
  expr)

(defmethod emit clojure.lang.Symbol [expr]
  (str expr))

(defmethod emit :default [expr]
  (str expr))

(defn comma-list
  "Emit a collection as a parentesised, comma separated list.
       (comma-list [a b c]) => \"(a, b, c)\""
  [coll]
  (str "(" (string/join ", " coll) ")"))

(defn splice-list
  "Emit a collection as a space separated list.
       (splice-list [a b c]) => \"a b c\""
  [coll]
  (if (seq coll)
    (string/join " " coll)
    ;; to maintain unquote splicing semantics, this term has to disappear
    ;; from the result
    ::empty-splice))

(defn filter-empty-splice
  [args]
  (filter #(not= ::empty-splice %) args))

(defmethod emit ::empty-splice [expr]
  "")

;;; * Keyword and Operator Classes
(def
  ^{:doc
    "Special forms are handled explcitly by an implementation of
     `emit-special`."
    :private true}
  special-forms
  #{'if 'if-not 'when 'case 'aget 'aset 'get 'defn 'return 'set! 'var 'defvar
    'let 'local 'literally 'deref 'do 'str 'quoted 'apply
    'file-exists? 'directory? 'symlink? 'readable? 'writeable?
    'not 'println 'print 'group 'pipe 'chain-or
    'chain-and 'while 'doseq 'merge! 'assoc! 'alias})

(def infix-operators
  ^{:doc "Operators that should be converted to infix in expressions."
    :private true}
  #{'+ '- '/ '* '% '== '= '< '> '<= '>= '!= '<< '>> '<<< '>>> '& '| '&& '||
    'and 'or})

(def logical-operators
  ^{:doc "Logical operators for test expressions."
    :private true}
  #{'== '= '< '> '<= '>= '!= '<< '>> '<<< '>>> '& '| '&& '||
    'file-exists? 'directory? 'symlink? 'readable? 'writeable? 'not 'and 'or})

(def
  ^{:doc "Operators that should quote their arguments."
    :private true}
  quoted-operators
  (disj logical-operators 'file-exists? 'directory? 'symlink 'can-read))

(def
  ^{:doc "Conversion from clojure operators to shell infix operators."
    :private true}
  infix-conversions
     {'&& "-a"
      'and "-a"
      '|| "-o"
      'or "-o"
      '< "\\<"
      '> "\\>"
      '= "=="})

;;; Predicates for keyword/operator classes
(defn- special-form?
  "Predicate to check if expr is a special form"
  [expr]
  (contains? special-forms expr))

(defn- compound-form?
  "Predicate to check if expr is a compound form"
  [expr]
  (= 'do  (first expr)))

(defn- infix-operator?
  "Predicate to check if expr is an infix operator"
  [expr]
  (contains? infix-operators expr))

(defn- logical-operator?
  "Predicate to check if expr is a logical operator"
  [expr]
  (contains? logical-operators expr))

(defn- quoted-operator?
  "Predicate to check if expr is a quoted operator"
  [expr]
  (contains? quoted-operators expr))

(defn- logical-test? [test]
  (and (sequential? test)
       (or (infix-operator? (first test))
           (logical-operator? (first test)))))

;;; Emit special forms

(defn- emit-quoted-if-not-subexpr [f expr]
  (let [s (emit expr)]
    (if (or (.startsWith s "\\(")
            (.startsWith s "!")
            (.startsWith s "-")
            (.startsWith s "@"))
      s
      (f s))))

(defn- emit-infix [type [operator & args]]
  (when (< (count args) 2)
    (throw (Exception. "Less than 2 infix arguments not supported yet.")))
  (let [open (if (logical-operator? operator) "\\( " "(")
        close (if (logical-operator? operator) " \\)" ")")
        quoting (if (quoted-operator? operator) add-quotes identity)]
    (str open (emit-quoted-if-not-subexpr quoting (first args)) " "
         (get infix-conversions operator operator)
         " " (emit-quoted-if-not-subexpr quoting (second args)) close)))

(defmulti emit-special
  "Emit a shell form as a string. Dispatched on the first element of the form."
  (fn [ & args] (identity (first args))))

(defmethod emit-special 'file-exists? [type [file-exists? path]]
  (str "-e " (emit path)))

(defmethod emit-special 'directory? [type [directory? path]]
  (str "-d " (emit path)))

(defmethod emit-special 'symlink?
  [type [symlink? path]]
  (str "-h " (emit path)))

(defmethod emit-special 'readable?
  [type [readable? path]]
  (str "-r " (emit path)))

(defmethod emit-special 'writeable?
  [type [readable? path]]
  (str "-w " (emit path)))

(defmethod emit-special 'not [type [not expr]]
  (str "! " (emit expr)))

(defmethod emit-special 'local [type [local name expr]]
  (str "local " (emit name) "=" (emit expr)))

(defn- check-symbol [var-name]
  (when (re-matches #".*-.*" var-name)
    (condition/raise
     :type :invalid-bash-symbol
     :message (format "Invalid bash symbol %s" var-name)))
  var-name)

(defn- munge-symbol [var-name]
  (let [var-name (string/replace var-name "-" "__")
        var-name (string/replace var-name "." "_DOT_")
        var-name (string/replace var-name "/" "_SLASH_")]
    var-name))

(defn- set-map-values
  [var-name m]
  (str "{ "
         (string/join ""
          (map
           #(format "hash_set %s %s %s; "
                    (munge-symbol (emit var-name))
                    (munge-symbol (emit (first %)))
                    (emit (second %)))
           m))
         " }"))

    ;; This requires bash 4
    ;; (str
    ;;  "{ "
    ;;  "declare -a " (emit var-name) "; "
    ;;  (check-symbol (emit var-name)) "=" (emit expr)
    ;;  "; }")

(defmethod emit-special 'var [type [var var-name expr]]
  (if (instance? clojure.lang.IPersistentMap expr)
    (set-map-values var-name expr)
    (str
     (check-symbol (emit var-name)) "=" (emit expr))))

(defmethod emit-special 'defvar [type [defvar name expr]]
  (str (emit name) "=" (emit expr)))

(defmethod emit-special 'let [type [let name expr]]
  (str "let " (emit name) "=" (emit expr)))

(defmethod emit-special 'alias [type [alias name expr]]
  (str "alias " (emit name) "='" (emit expr) "'"))

(defmethod emit-special 'str [type [str & args]]
  (apply clojure.core/str (map emit args)))

(defmethod emit-special 'quoted [type [quoted arg]]
  (add-quotes (emit arg)))

(defmethod emit-special 'println [type [println & args]]
  (str "echo " (emit args)))

(defmethod emit-special 'print [type [println & args]]
  (str "echo -n " (emit args)))

(defn script-fn-dispatch-none
  "Script function dispatch. This implementation does nothing."
  [name args ns file line]
  nil)

(def ^{:doc "Script function dispatch."}
  *script-fn-dispatch* script-fn-dispatch-none)

(defn script-fn-dispatch!
  "Set the script-fn dispatch function"
  [f]
  (alter-var-root #'*script-fn-dispatch* (fn [_] f)))

(defmacro with-no-script-fn-dispatch
  [& body]
  `(binding [*script-fn-dispatch* script-fn-dispatch-none]
     ~@body))

(defmacro with-script-fn-dispatch
  [f & body]
  `(binding [*script-fn-dispatch* ~f]
     ~@body))

(defmethod emit-special 'invoke
  [type [name & args]]
<<<<<<< HEAD
  (logging/trace (str "INVOKE " name " " args))
  (if (map? name)
    (try
      (*script-fn-dispatch* name args *script-ns* *script-file* *script-line*)
      (catch java.lang.IllegalArgumentException e
        (throw (java.lang.IllegalArgumentException.
                (str "Invalid arguments for " name) e))))
    (let [argseq (interpose
                  " " (filter (complement string/blank?) (map emit args)))]
      (if (seq argseq)
        (apply str (emit name) " " argseq)
        (emit name)))))
=======
  (logging/trace (str "INVOKE " name args))
  (or (try
        (script/invoke-target name (filter-empty-splice args))
        (catch java.lang.IllegalArgumentException e
          (throw (java.lang.IllegalArgumentException.
                  (str "Invalid arguments for " name) e))))
      (let [argseq (->>
                    args
                    filter-empty-splice
                    (map emit)
                    (filter (complement string/blank?))
                    (interpose " "))]
        (apply str (emit name) (if (seq argseq) " " "") argseq))))
>>>>>>> 3555d633

(defn emit-method [obj method args]
  (str (emit obj) "." (emit method) (comma-list (map emit args))))

(defn- emit-body-for-if [form]
  (if (or (compound-form? form)
          (= 'if (first form))
          (.contains (emit form) "\n"))
    (str \newline (string/trim (emit form)) \newline)
    (str " " (emit form) ";")))

(defmethod emit-special 'if [type [if test true-form & false-form]]
  (str "if "
       (if (logical-test? test) (str "[ " (emit test) " ]") (emit test))
       "; then"
       (emit-body-for-if true-form)
       (when (first false-form)
         (str "else" (emit-body-for-if (first false-form))))
       "fi"))

(defmethod emit-special 'if-not [type [if test true-form & false-form]]
  (str "if "
       (if (logical-test? test)
         (str "[ ! " (emit test) " ]")
         (str "! " (emit test)))
       "; then"
       (emit-body-for-if true-form)
       (when (first false-form)
         (str "else" (emit-body-for-if (first false-form))))
       "fi"))

(defmethod emit-special 'case
  [type [case test & exprs]]
  (str "case " (emit test) " in\n"
       (string/join ";;\n"
        (map #(str (emit (first %)) ")\n" (emit (second %)))
             (partition 2 exprs)))
       ";;\nesac"))

(defmethod emit-special 'dot-method [type [method obj & args]]
  (let [method (symbol (substring (str method) 1))]
    (emit-method obj method args)))

(defmethod emit-special 'return [type [return expr]]
  (str "return " (emit expr)))

(defmethod emit-special 'set! [type [set! var val]]
  (str (check-symbol (emit var)) "=" (emit val)))

(defmethod emit-special 'new [type [new class & args]]
  (str "new " (emit class) (comma-list (map emit args))))

(defmethod emit-special 'aget [type [aget var idx]]
  (str "${" (emit var) "[" (emit idx) "]}"))

(defmethod emit-special 'get [type [get var-name idx]]
  (str "$(hash_echo "
       (munge-symbol (emit var-name)) " "
       (munge-symbol (emit idx))
       " -n )"))

(defmethod emit-special 'aset [type [aget var idx val]]
  (str (emit var) "[" (emit idx) "]=" (emit val)))

(defmethod emit-special 'merge! [type [merge! var-name expr]]
  (set-map-values var-name expr))

(defmethod emit-special 'assoc! [type [merge! var-name idx val]]
  (format
   "hash_set %s %s %s"
   (munge-symbol (emit var-name))
   (munge-symbol (emit idx))
   (emit val)))

(defmethod emit-special 'deref
  [type [deref expr]]
  (if (instance? clojure.lang.IPersistentList expr)
    (str "$(" (emit expr) ")")
    (str "${" (emit expr) "}")))

(defn- emit-do [exprs]
  (string/join (map (comp statement emit) (filter-empty-splice exprs))))

(defmethod emit-special 'do [type [ do & exprs]]
  (emit-do exprs))

(defmethod emit-special 'when [type [when test & form]]
  (str "if "
       (if (logical-test? test) (str "[ " (emit test) " ]") (emit test))
       "; then"
       (str \newline (string/trim (emit-do form)) \newline)
       "fi"))

(defmethod emit-special 'while
  [type [ while test & exprs]]
  (str "while "
       (if (logical-test? test) (str "[ " (emit test) " ]") (emit test))
       "; do\n"
       (emit-do exprs)
       "done\n"))

(defmethod emit-special 'doseq
  [type [ doseq [arg values] & exprs]]
  (str "for " (emit arg) " in " (string/join " " (map emit values))
       "; do\n"
       (emit-do exprs)
       "done"))

(defmethod emit-special 'group
  [type [ group & exprs]]
  (str "{ " (string/join "; " (map emit exprs)) "; }"))

(defmethod emit-special 'pipe
  [type [ pipe & exprs]]
  (string/join " | " (map emit exprs)))

(defmethod emit-special 'chain-or
  [type [chain-or & exprs]]
  (string/join " || " (map emit exprs)))

(defmethod emit-special 'chain-and
  [type [chain-and & exprs]]
  (string/join " && " (map emit exprs)))

(defn- emit-function [name sig body]
  (assert (or (symbol? name) (nil? name)))
  (assert (vector? sig))
  (str "function " name "() {\n"
       (when (not (empty? sig))
         (str
          (string/join "\n" (map #(str (emit %1) "=" "$" %2) sig (iterate inc 1)))
          \newline))
       (emit-do body)
       " }\n"))

(defmethod emit-special 'defn [type [fn & expr]]
  (if (symbol? (first expr))
    (let [name (first expr)
          signature (second expr)
          body (rest (rest expr))]
      (emit-function name signature body))
    (let [signature (first expr)
          body (rest expr)]
      (emit-function nil signature body))))

(defn emit-s-expr [expr]
  (if (symbol? (first expr))
    (let [head (symbol (name (first expr))) ; remove any ns resolution
          expr1 (conj (rest expr) head)]
      (cond
<<<<<<< HEAD
       (and (= (first (str head)) \.)
            (> (count (str head)) 1)) (emit-special 'dot-method expr1)
       (special-form? head) (emit-special head expr1)
       (infix-operator? head) (emit-infix head expr1)
       :else (emit-special 'invoke expr)))
    (if (map? (first expr))
      (emit-special 'invoke expr)
      (string/join " " (filter (complement string/blank?) (map emit expr))))))
=======
        (and (= (first (str head)) \.)
             (> (count (str head)) 1)) (emit-special 'dot-method expr)
        (special-form? head) (emit-special head expr)
        (infix-operator? head) (emit-infix head expr)
        :else (emit-special 'invoke expr)))
    (when (seq expr) (string/join " " (map emit expr)))))
>>>>>>> 3555d633

(defmethod emit clojure.lang.IPersistentList [expr]
  (emit-s-expr expr))

(defmethod emit clojure.lang.Cons
  [expr]
  (if (= 'list (first expr))
    (emit-s-expr (rest expr))
    (emit-s-expr expr)))

(defn- spread
  [arglist]
  (cond
   (nil? arglist) nil
   (nil? (next arglist)) (seq (first arglist))
   :else (apply list (first arglist) (spread (next arglist)))))

(defmethod emit-special 'apply [type [apply & exprs]]
  (emit-s-expr (spread exprs)))

(defmethod emit clojure.lang.IPersistentVector [expr]
  (str "(" (string/join " " (map emit expr)) ")"))

(defmethod emit clojure.lang.IPersistentMap [expr]
  (letfn [(subscript-assign
           [pair]
           (str "["(emit (key pair)) "]=" (emit (val pair))))]
    (str "(" (string/join " " (map subscript-assign (seq expr))) ")")))

(defn script* [forms]
  (let [code (if (> (count forms) 1)
               (emit-do (filter-empty-splice forms))
               (let [form (first forms)]
                 (if (= form ::empty-splice)
                   ""
                   (emit form))))]
    code))

(defn- unquote?
  "Tests whether the form is (clj ...) or (unquote ...) or ~expr."
  [form]
  (or (and (seq? form)
           (symbol? (first form))
           (= (symbol (name (first form))) 'clj))
      (and (seq? form) (= (first form) `unquote))))

(defn- unquote-splicing?
  "Tests whether the form is ~@( ...) or (unqote-splicing ...)."
  [form]
  (and (seq? form) (= (first form) `unquote-splicing)))

(defn- handle-unquote [form]
  (second form))

(defn- splice [form]
  (if (seq form)
    (string/join " " (map emit form))
    ::empty-splice))

(defn- handle-unquote-splicing [form]
  (list splice (second form)))

(declare inner-walk outer-walk)

(defn- inner-walk [form]
  (cond
   (unquote? form) (handle-unquote form)
   (unquote-splicing? form) (handle-unquote-splicing form)
   :else (walk/walk inner-walk outer-walk form)))

(defn- outer-walk [form]
  (cond
   (symbol? form) (list 'quote form)
   (seq? form) (list* 'list form)
   :else form))

(defmacro quasiquote
  [form]
  (let [post-form (walk/walk inner-walk outer-walk form)]
    post-form))

(defmacro script
  "Takes one or more forms. Returns a string of the forms translated into
   shell script.
       (script
         (println \"hello\")
         (ls -l \"*.sh\"))"
  [& forms]
  `(with-line-number [~*file* ~(:line (meta &form))]
     (binding [*script-ns* ~*ns*]
       (script* (quasiquote ~forms)))))

;;; Script combiners
(defn do-script*
  "Concatenate multiple scripts."
  [scripts]
  (str
   (->>
    scripts
    (map #(when % (string/trim %)))
    (filter (complement string/blank?))
    (string/join \newline))
   \newline))

(defn do-script
  "Concatenate multiple scripts."
  [& scripts]
  (do-script* scripts))

(defn chain-commands*
  "Chain commands together with &&."
  [scripts]
  (string/join " && "
    (filter
     (complement string/blank?)
     (map #(when % (string/trim %)) scripts))))

(defn chain-commands
  "Chain commands together with &&."
  [& scripts]
  (chain-commands* scripts))

(defn checked-commands*
  "Wrap a command in a code that checks the return value. Code to output the
  messages is added before the command."
  [message cmds]
  (let [chained-cmds (chain-commands* cmds)]
    (if (string/blank? chained-cmds)
      ""
      (str
        "echo \"" message "...\"" \newline
        "{ " chained-cmds "; } || { echo \"" message "\" failed; exit 1; } >&2 "
        \newline
        "echo \"...done\"\n"))))

(defn checked-commands
  "Wrap a command in a code that checks the return value. Code to output the
  messages is added before the command."
  [message & cmds]
  (checked-commands* message cmds))

(defmacro chained-script
  "Takes one or more forms. Returns a string of the forms translated into a
   chained shell script command."
  [& forms]
  `(chain-commands
    ~@(map (fn [f] (list `script f)) forms)))

(defmacro checked-script
  "Takes one or more forms. Returns a string of the forms translated into
   shell scrip.  Wraps the expression in a test for the result status."
  [message & forms]
  `(checked-commands ~message
    ~@(map (fn [f] (list `script f)) forms)))

;;; script argument helpers
(defn arg-string
  [option argument do-underscore do-assign dash]
  (let [opt (if do-underscore (utils/underscore (name option)) (name option))]
    (if argument
      (if (> (.length opt) 1)
        (str dash opt (if-not (= argument true)
                        (str (if do-assign "=" " ") \" argument \")))
        (str "-" opt (if-not (= argument true) (str " " \" argument \")))))))

(defn map-to-arg-string
  "Output a set of command line switches from a map"
  [m & {:keys [underscore assign dash] :or {dash "--"}}]
  {:pre [(or (nil? m) (map? m))]}
  (apply
   str (interpose
        " "
        (map
         #(arg-string (key %) (val %) underscore assign dash)
         (filter val m)))))

(defn option-args
  "Output a set of command line switches from a sequence of options"
  [{:as m}]
  (let [assign (:assign m)
        underscore (:underscore m)]
    (map-to-arg-string
     (dissoc m :assign :underscore) :assign assign :underscore underscore)))

(defmacro defimpl
  {:deprecated "0.5.0"}
  [script specialisers [& args] & body]
  (require 'pallet.script)
  `(do
     (utils/deprecated-macro
      ~&form
      (utils/deprecate-rename 'pallet.stevedore/defimpl 'pallet.script/defimpl))
     (pallet.script/defimpl ~script ~specialisers [~@args] ~@body)))<|MERGE_RESOLUTION|>--- conflicted
+++ resolved
@@ -322,34 +322,23 @@
 
 (defmethod emit-special 'invoke
   [type [name & args]]
-<<<<<<< HEAD
   (logging/trace (str "INVOKE " name " " args))
   (if (map? name)
     (try
-      (*script-fn-dispatch* name args *script-ns* *script-file* *script-line*)
+      (*script-fn-dispatch*
+       name (filter-empty-splice args) *script-ns* *script-file* *script-line*)
       (catch java.lang.IllegalArgumentException e
         (throw (java.lang.IllegalArgumentException.
                 (str "Invalid arguments for " name) e))))
-    (let [argseq (interpose
-                  " " (filter (complement string/blank?) (map emit args)))]
-      (if (seq argseq)
-        (apply str (emit name) " " argseq)
-        (emit name)))))
-=======
-  (logging/trace (str "INVOKE " name args))
-  (or (try
-        (script/invoke-target name (filter-empty-splice args))
-        (catch java.lang.IllegalArgumentException e
-          (throw (java.lang.IllegalArgumentException.
-                  (str "Invalid arguments for " name) e))))
-      (let [argseq (->>
+    (let [argseq (->>
                     args
                     filter-empty-splice
                     (map emit)
                     (filter (complement string/blank?))
                     (interpose " "))]
-        (apply str (emit name) (if (seq argseq) " " "") argseq))))
->>>>>>> 3555d633
+      (if (seq argseq)
+        (apply str (emit name) " " argseq)
+        (emit name)))))
 
 (defn emit-method [obj method args]
   (str (emit obj) "." (emit method) (comma-list (map emit args))))
@@ -500,7 +489,6 @@
     (let [head (symbol (name (first expr))) ; remove any ns resolution
           expr1 (conj (rest expr) head)]
       (cond
-<<<<<<< HEAD
        (and (= (first (str head)) \.)
             (> (count (str head)) 1)) (emit-special 'dot-method expr1)
        (special-form? head) (emit-special head expr1)
@@ -508,15 +496,8 @@
        :else (emit-special 'invoke expr)))
     (if (map? (first expr))
       (emit-special 'invoke expr)
-      (string/join " " (filter (complement string/blank?) (map emit expr))))))
-=======
-        (and (= (first (str head)) \.)
-             (> (count (str head)) 1)) (emit-special 'dot-method expr)
-        (special-form? head) (emit-special head expr)
-        (infix-operator? head) (emit-infix head expr)
-        :else (emit-special 'invoke expr)))
-    (when (seq expr) (string/join " " (map emit expr)))))
->>>>>>> 3555d633
+      (when (seq expr)
+        (string/join " " (filter (complement string/blank?) (map emit expr)))))))
 
 (defmethod emit clojure.lang.IPersistentList [expr]
   (emit-s-expr expr))
