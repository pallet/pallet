<<<<<<< HEAD
(defproject com.yummly/pallet "0.8.0-RC.1"
=======
(defproject com.palletops/pallet "0.8.0-SNAPSHOT"
>>>>>>> 4a9ee832
  :description
  "DevOps for the JVM.

Pallet is a platform for agile and programmatic automation of infrastructure
in the cloud, on server racks or directly on virtual machines. Pallet
provides cloud provider and operating system independence, and allows for an
unprecedented level of customization."

  :url "http://palletops.com"
  :license {:name "Eclipse Public License"
            :url "http://www.eclipse.org/legal/epl-v10.html"}
  :scm {:url "git@github.com:pallet/pallet.git"}

  :dependencies [[org.clojure/clojure "1.4.0"]
                 [org.clojure/core.incubator "0.1.0"]
                 [org.clojure/tools.logging "0.2.0"]
                 [org.clojure/tools.macro "0.1.1"]
                 [org.clojure/tools.cli "0.2.2"]
                 [org.clojure/algo.monads "0.1.0"]
                 [com.palletops/chiba "0.2.0"]
                 [com.palletops/thread-expr "1.3.0"]
                 [com.palletops/pallet-common "0.4.0"]
                 [com.palletops/pallet-repl "0.8.0-beta.1"
                  :exclusions [com.palletops/pallet]]
                 [com.palletops/script-exec "0.3.5"]
                 [com.palletops/stevedore "0.8.0-beta.4"]
                 [enlive "1.0.1"
                  :exclusions [org.clojure/clojure]]
                 [pallet-fsmop "0.3.1"]
                 [pallet-map-merge "0.1.0"]
                 [org.clojars.runa/clj-schema "0.9.4"]
                 [useful "0.8.6"]
                 [commons-codec "1.4"]]
  :classifiers {:tests {:source-paths ^:replace ["test"]
                        :resource-paths ^:replace []}})<|MERGE_RESOLUTION|>--- conflicted
+++ resolved
@@ -1,8 +1,4 @@
-<<<<<<< HEAD
 (defproject com.yummly/pallet "0.8.0-RC.1"
-=======
-(defproject com.palletops/pallet "0.8.0-SNAPSHOT"
->>>>>>> 4a9ee832
   :description
   "DevOps for the JVM.
 
