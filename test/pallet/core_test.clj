--- conflicted
+++ resolved
@@ -1,20 +1,13 @@
 (ns pallet.core-test
   (:use pallet.core)
-<<<<<<< HEAD
   (:require
    [pallet.action :as action]
    [pallet.action.exec-script :as exec-script]
+   [pallet.argument :as argument]
    [pallet.build-actions :as build-actions]
-=======
-  (require
-   [pallet.argument :as argument]
-   [pallet.core :as core]
-   [pallet.utils :as utils]
-   [pallet.stevedore :as stevedore]
-   [pallet.resource.exec-script :as exec-script]
->>>>>>> a72bc165
    [pallet.compute :as compute]
    [pallet.compute.node-list :as node-list]
+   [pallet.core :as core]
    [pallet.mock :as mock]
    [pallet.parameter :as parameter]
    [pallet.phase :as phase]
@@ -22,8 +15,7 @@
    [pallet.stevedore :as stevedore]
    [pallet.target :as target]
    [pallet.test-utils :as test-utils]
-   [pallet.utils :as utils]
-   [pallet.core :as core])
+   [pallet.utils :as utils])
   (:use
    clojure.test))
 
@@ -583,7 +575,6 @@
 (deftest lift-with-runtime-params-test
   ;; test that parameters set at execution time are propogated
   ;; between phases
-<<<<<<< HEAD
   (let [assoc-runtime-param (action/clj-action
                              [request]
                              (parameter/assoc-for-target request [:x] "x"))
@@ -601,42 +592,14 @@
                                       "x"))
                                (get-runtime-param request))})
         localhost (node-list/make-localhost-node :group-name "localhost")]
-=======
-  (let [node (make-node
-              "localhost" {}
-              :configure (fn [request]
-                           (resource/invoke-resource
-                            request
-                            (fn [request]
-                              (parameter/assoc-for-target request [:x] "x"))
-                            [] :in-sequence :fn/clojure))
-              :configure2 (fn [request]
-                            (is (= (parameter/get-for-target request [:x])
-                                   "x"))
-                            (resource/invoke-resource
-                             request
-                             (fn [request]
-                               (format
-                                "echo %s\n"
-                                (parameter/get-for-target request [:x])))
-                             [] :in-sequence :script/bash)))
-        localhost (node-list/make-localhost-node :tag "localhost")]
->>>>>>> a72bc165
     (testing "serial"
       (let [compute (compute/compute-service "node-list" :node-list [localhost])
             request (lift {node localhost}
                           :phase [:configure :configure2]
-<<<<<<< HEAD
                           :user (assoc utils/*admin-user*
                                   :username (test-utils/test-username)
                                   :no-sudo true)
                           :compute compute
-=======
-                          :compute compute
-                          :user (assoc utils/*admin-user*
-                                  :username (test-utils/test-username)
-                                  :no-sudo true)
->>>>>>> a72bc165
                           :environment
                           {:algorithms {:lift-fn sequential-lift}})]
         (is (map? request))
@@ -653,17 +616,10 @@
       (let [compute (compute/compute-service "node-list" :node-list [localhost])
             request (lift {node localhost}
                           :phase [:configure :configure2]
-<<<<<<< HEAD
                           :user (assoc utils/*admin-user*
                                   :username (test-utils/test-username)
                                   :no-sudo true)
                           :compute compute
-=======
-                          :compute compute
-                          :user (assoc utils/*admin-user*
-                                  :username (test-utils/test-username)
-                                  :no-sudo true)
->>>>>>> a72bc165
                           :environment
                           {:algorithms {:lift-fn parallel-lift}})]
         (is (map? request))
@@ -675,14 +631,10 @@
                                          :results :localhost :configure2 first)]
           (is out)
           (is (= err ""))
-<<<<<<< HEAD
           (is (zero? exit)))))))
-=======
-          (is (zero? exit)))))))
-
-
-(resource/deflocal dummy-local-resource
-  (dummy-local-resource* [request arg] request))
+
+(action/def-clj-action dummy-local-resource
+  [request arg] request)
 
 (deftest lift-with-delayed-argument-test
   ;; test that delayed arguments correcly see parameter updates
@@ -708,9 +660,9 @@
                                          [request]
                                          (get-slaves request)))))
         slave (make-node "slave" {} :configure add-slave)
-        slaves [(test-utils/make-localhost-node :name "a" :id "a" :tag "slave")
-                (test-utils/make-localhost-node :name "b" :id "b" :tag "slave")]
-        master-node (test-utils/make-localhost-node :name "c" :tag "master")
+        slaves [(test-utils/make-localhost-node :name "a" :id "a" :group-name "slave")
+                (test-utils/make-localhost-node :name "b" :id "b" :group-name "slave")]
+        master-node (test-utils/make-localhost-node :name "c" :group-name "master")
         compute (compute/compute-service
                  "node-list" :node-list (conj slaves master-node))]
     (testing "serial"
@@ -725,6 +677,7 @@
         (is (= ["127.0.0.1" "127.0.0.1"]
                  (parameter/get-for-service request [:slaves]))))
       (testing "node sequence neutrality"
+        (reset! seen false)
         (let [request (lift
                      [slave master]
                      :compute compute
@@ -736,6 +689,7 @@
         (is (= ["127.0.0.1" "127.0.0.1"]
                  (parameter/get-for-service request [:slaves]))))))
     (testing "parallel"
+      (reset! seen false)
       (let [request (lift
                      [master slave]
                      :compute compute
@@ -747,12 +701,11 @@
         (is (= ["127.0.0.1" "127.0.0.1"]
                  (parameter/get-for-service request [:slaves])))))))
 
-(resource/deflocal checking-set
-  (checking-set*
-   [request]
-   (is (= ["127.0.0.1" "127.0.0.1"]
-            (parameter/get-for-service request [:slaves])))
-   request))
+(action/def-clj-action checking-set
+  [request]
+  (is (= ["127.0.0.1" "127.0.0.1"]
+           (parameter/get-for-service request [:slaves])))
+  request)
 
 (deftest lift-post-phase-test
   (testing
@@ -766,22 +719,22 @@
                          (fn [v] (conj (or v []) target-ip)))))
           slave (make-node "slave" {} :configure add-slave)
           slaves [(test-utils/make-localhost-node
-                   :name "a" :id "a" :tag "slave")
+                   :name "a" :id "a" :group-name "slave")
                   (test-utils/make-localhost-node
-                   :name "b" :id "b" :tag "slave")]
+                   :name "b" :id "b" :group-name "slave")]
           master-node (test-utils/make-localhost-node
-                       :name "c" :id "c" :tag "master")
+                       :name "c" :id "c" :group-name "master")
           compute (compute/compute-service
                    "node-list" :node-list (conj slaves master-node))]
       (testing "with serial lift"
         (let [[localf-pre seen-pre?] (seen-fn "lift-post-phase-test pre")
               [localf-post seen-post?] (seen-fn "lift-post-phase-test post")
               master (make-node "master" {}
-                                :configure (resource/phase
-                                            (resource/execute-pre-phase
+                                :configure (phase/phase-fn
+                                            (phase/schedule-in-pre-phase
                                              checking-set
                                              localf-pre)
-                                            (resource/execute-after-phase
+                                            (phase/schedule-in-post-phase
                                              checking-set
                                              localf-post)))
 
@@ -800,11 +753,11 @@
         (let [[localf-pre seen-pre?] (seen-fn "lift-post-phase-test pre")
               [localf-post seen-post?] (seen-fn "lift-post-phase-test post")
               master (make-node "master" {}
-                                :configure (resource/phase
-                                            (resource/execute-pre-phase
+                                :configure (phase/phase-fn
+                                            (phase/schedule-in-pre-phase
                                              checking-set
                                              localf-pre)
-                                            (resource/execute-after-phase
+                                            (phase/schedule-in-post-phase
                                              checking-set
                                              localf-post)))
 
@@ -823,11 +776,11 @@
         (let [[localf-pre seen-pre?] (seen-fn "lift-post-phase-test pre")
               [localf-post seen-post?] (seen-fn "lift-post-phase-test post")
               master (make-node "master" {}
-                                :configure (resource/phase
-                                            (resource/execute-pre-phase
+                                :configure (phase/phase-fn
+                                            (phase/schedule-in-pre-phase
                                              checking-set
                                              localf-pre)
-                                            (resource/execute-after-phase
+                                            (phase/schedule-in-post-phase
                                              checking-set
                                              localf-post)))
 
@@ -841,5 +794,4 @@
           (is (seen-pre?) "checking-not-set should be called")
           (is (seen-post?) "checking-set should be called")
           (is (= ["127.0.0.1" "127.0.0.1"]
-                   (parameter/get-for-service request [:slaves]))))))))
->>>>>>> a72bc165
+                   (parameter/get-for-service request [:slaves]))))))))