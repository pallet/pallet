(ns pallet.core-test
  (:use pallet.core)
  (require
   [pallet.core :as core]
   [pallet.utils :as utils]
   [pallet.stevedore :as stevedore]
   [pallet.resource.exec-script :as exec-script]
   [pallet.resource.file :as file]
   [pallet.compute :as compute]
   [pallet.compute.node-list :as node-list]
   [pallet.target :as target]
   [pallet.mock :as mock]
   [pallet.resource :as resource]
   [pallet.resource-build :as resource-build]
   [pallet.test-utils :as test-utils])
  (:use
   clojure.test))

(use-fixtures :once (test-utils/console-logging-threshold))

;; tests run with node-list, as no external dependencies

;; Allow running against other compute services if required
(deftest with-admin-user-test
  (let [x (rand)]
    (with-admin-user [x]
      (is (= x (:username pallet.utils/*admin-user*))))))

;; this test doesn't work too well if the test are run in more than
;; one thread...
#_
(deftest admin-user-test
  (let [username "userfred"
        old pallet.utils/*admin-user*]
    (admin-user username)
    (is (map? pallet.utils/*admin-user*))
    (is (= username (:username pallet.utils/*admin-user*)))
    (is (= (pallet.utils/default-public-key-path)
           (:public-key-path pallet.utils/*admin-user*)))
    (is (= (pallet.utils/default-private-key-path)
           (:private-key-path pallet.utils/*admin-user*)))
    (is (nil? (:password pallet.utils/*admin-user*)))

    (admin-user username :password "pw" :public-key-path "pub"
                :private-key-path "pri")
    (is (map? pallet.utils/*admin-user*))
    (is (= username (:username pallet.utils/*admin-user*)))
    (is (= "pub" (:public-key-path pallet.utils/*admin-user*)))
    (is (= "pri" (:private-key-path pallet.utils/*admin-user*)))
    (is (= "pw" (:password pallet.utils/*admin-user*)))

    (admin-user old)
    (is (= old pallet.utils/*admin-user*))))

(def ubuntu-node (node-spec :image {:os-family :ubuntu}))

(deftest group-with-prefix-test
  (is (= {:group-name :pa}
         (#'core/group-with-prefix "p" (test-utils/group :a)))))

(deftest node-map-with-prefix-test
  (is (= {{:group-name :pa} 1}
         (#'core/node-map-with-prefix "p" {(test-utils/group :a) 1}))))

(deftest node-count-difference-test
  (is (= {:a 1 :b -1}
         (#'core/node-count-difference
          [(test-utils/group :a :count 2 :servers [:a-server])
           (test-utils/group :b :count 0 :servers [:a-server])])))
  (is (= {:a 1 :b 1}
         (#'core/node-count-difference
          [(test-utils/group :a :count 1) (test-utils/group :b :count 1)]))))

(deftest converge-node-counts-test
  (let [a (group-spec "a" :node-spec ubuntu-node)
        a-node (test-utils/make-node "a" :running true)
        compute (compute/compute-service "node-list" :node-list [a-node])]
    (#'core/converge-node-counts
     {:groups [{:group-name :a :count 1 :servers [{:node a-node}]}]
      :environment
      {:compute compute
       :algorithms {:lift-fn sequential-lift
                    :converge-fn
                    (var-get #'core/serial-adjust-node-counts)}}})))

(deftest nodes-in-map-test
  (let [a (group-spec "a" :image {:os-family :ubuntu})
        b (group-spec "b" :image {:os-family :ubuntu})
        a-node (test-utils/make-node "a")
        b-node (test-utils/make-node "b")
        nodes [a-node b-node]]
    (is (= [a-node]
             (#'core/nodes-in-map {a 1} nodes)))
    (is (= [a-node b-node]
             (#'core/nodes-in-map {a 1 b 2} nodes))))
  (let [a (group-spec "a")
        b (group-spec "b")
        c (group-spec "c")
        na (test-utils/make-node "a")
        nb (test-utils/make-node "b")]
    (is (= [na nb] (#'core/nodes-in-map {a 1 b 1 c 1} [na nb])))
    (is (= [na] (#'core/nodes-in-map {a 1 c 1} [na nb])))))

(deftest group-spec?-test
  (is (#'core/group-spec? (core/group-spec "a")))
  (is (#'core/group-spec? (core/make-node "a" (server-spec)))))

(deftest nodes-in-set-test
  (let [a (group-spec :a :node-spec ubuntu-node)
        b (group-spec :b :node-spec ubuntu-node)
        pa (make-node :pa {:os-family :ubuntu})
        pb (make-node :pb {:os-family :ubuntu})]
    (testing "sequence of groups"
      (let [a-node (test-utils/make-node "a")
            b-node (test-utils/make-node "b")]
        (is (= {a #{a-node} b #{b-node}}
               (#'core/nodes-in-set [a b] nil [a-node b-node])))))
    (let [a-node (test-utils/make-node "a")
                 b-node (test-utils/make-node "b")]
      (is (= {a #{a-node}}
             (#'core/nodes-in-set {a a-node} nil nil)))
      (is (= {a #{a-node b-node}}
             (#'core/nodes-in-set {a #{a-node b-node}} nil nil)))
      (is (= {a #{a-node} b #{b-node}}
             (#'core/nodes-in-set {a #{a-node} b #{b-node}} nil nil))))
    (let [a-node (test-utils/make-node "a")
          b-node (test-utils/make-node "b")]
      (is (= {pa #{a-node}}
             (#'core/nodes-in-set {a a-node} "p" nil)))
      (is (= {pa #{a-node b-node}}
             (#'core/nodes-in-set {a #{a-node b-node}} "p" nil)))
      (is (= {pa #{a-node} pb #{b-node}}
             (#'core/nodes-in-set {a #{a-node} b #{b-node}} "p" nil)))
      (is (= {pa #{a-node} pb #{b-node}}
             (#'core/nodes-in-set {a a-node b b-node} "p" nil))))))

(deftest node-in-types?-test
  (let [a (group-spec "a")
        b (group-spec "b")]
    (is (#'core/node-in-types? [a b] (test-utils/make-node "a")))
    (is (not (#'core/node-in-types? [a b] (test-utils/make-node "c"))))))

(deftest nodes-for-group-test
  (let [a (group-spec "a")
        b (group-spec "b")
        na (test-utils/make-node "a")
        nb (test-utils/make-node "b")
        nc (test-utils/make-node "c")]
    (is (= [nb] (#'core/nodes-for-group [na nb nc] b)))
    (is (= [na] (#'core/nodes-for-group [na nc] a)))))

(deftest server-test
  (let [a (make-node :a {})
        n (test-utils/make-node
           "a" :os-family :ubuntu :os-version "v" :id "id")]
    (is (= {:node-id :id
            :group-name :a
            :packager :aptitude
            :image {:os-version "v"
                    :os-family :ubuntu}
            :node n}
           (server a n {})))))

(deftest groups-with-servers-test
  (let [a (make-node :a {})
        n (test-utils/make-node
           "a" :os-family :ubuntu :os-version "v" :id "id")]
    (is (= [{:servers [{:node-id :id
                            :group-name :a
                            :packager :aptitude
                            :image {:os-version "v"
                                    :os-family :ubuntu}
                            :node n}]
             :group-name :a
             :image {}}]
             (groups-with-servers {a #{n}})))
    (testing "with options"
      (is (= [{:servers [{:node-id :id
                              :group-name :a
                              :packager :aptitude
                              :image {:os-version "v"
                                      :os-family :ubuntu}
                              :node n
                              :extra 1}]
               :group-name :a
               :image {}}]
               (groups-with-servers {a #{n}} :extra 1))))))

(deftest request-with-groups-test
  (let [a (make-node :a {})
        n (test-utils/make-node
           "a" :os-family :ubuntu :os-version "v" :id "id")]
    (is (= {:groups [{:servers [{:node-id :id
                                     :group-name :a
                                     :packager :aptitude
                                     :image {:os-version "v"
                                             :os-family :ubuntu}
                                     :node n}]
                      :group-name :a
                      :image {}}]
            :all-nodes [n]
            :node-set {a #{n}}}
           (request-with-groups
             {:all-nodes [n] :node-set {a #{n}}})))
    (testing "with-options"
      (is (= {:groups [{:servers [{:node-id :id
                                       :group-name :a
                                       :packager :aptitude
                                       :image {:os-version "v"
                                               :os-family :ubuntu}
                                       :node n
                                       :invoke-only true}]
                        :group-name :a
                        :image {}}]
              :all-nodes [n]
              :node-set nil
              :all-node-set {a #{n}}}
             (request-with-groups
               {:all-nodes [n] :node-set nil :all-node-set {a #{n}}}))))))


(deftest request-with-environment-test
  (binding [pallet.core/*middleware* :middleware]
    (testing "defaults"
      (is (= {:environment
              {:blobstore nil :compute nil :user utils/*admin-user*
               :middleware :middleware
               :algorithms {:lift-fn sequential-lift
                            :converge-fn
                            (var-get #'core/serial-adjust-node-counts)}}}
             (#'core/request-with-environment {}))))
    (testing "passing a prefix"
      (is (= {:environment
              {:blobstore nil :compute nil :user utils/*admin-user*
               :middleware *middleware*
               :algorithms {:lift-fn sequential-lift
                            :converge-fn
                            (var-get #'core/serial-adjust-node-counts)}}
              :prefix "prefix"}
             (#'core/request-with-environment {:prefix "prefix"}))))
    (testing "passing a user"
      (let [user (utils/make-user "fred")]
        (is (= {:environment
                {:blobstore nil :compute nil  :user user
                 :middleware :middleware
                 :algorithms {:lift-fn sequential-lift
                              :converge-fn
                              (var-get #'core/serial-adjust-node-counts)}}}
               (#'core/request-with-environment {:user user})))))))

(resource/defresource test-component
  (test-component-fn
   [request arg & options]
   (str arg)))

(deftest node-spec-test
  (is (= {:image {}}
         (node-spec :image {})))
  (is (= {:hardware {}}
         (node-spec :hardware {}))))

(deftest server-spec-test
  (is (= {:phases {:a 1}}
         (server-spec :phases {:a 1})))
  (is (= {:phases {:a 1} :image {:b 2}}
         (server-spec :phases {:a 1} :node-spec (node-spec :image {:b 2})))
      "node-spec merged in")
  (is (= {:phases {:a 1} :image {:b 2} :hardware {:hardware-id :id}}
         (server-spec
          :phases {:a 1}
          :node-spec (node-spec :image {:b 2})
          :hardware {:hardware-id :id}))
      "node-spec keys moved to :node-spec keyword")
  (is (= {:phases {:a 1} :image {:b 2}}
         (server-spec
          :extends (server-spec :phases {:a 1} :node-spec {:image {:b 2}})))
      "extends a server-spec"))

(deftest group-spec-test
  (is (= {:group-name :gn :phases {:a 1}}
         (group-spec "gn" :extends (server-spec :phases {:a 1}))))
  (is (= {:group-name :gn :phases {:a 1} :image {:b 2}}
         (group-spec
          "gn"
          :extends [(server-spec :phases {:a 1})
                    (server-spec :node-spec {:image {:b 2}})]))))

(deftest make-node-test
  (is (= {:group-name :fred :image {:os-family :ubuntu}}
         (make-node "fred" {:os-family :ubuntu})))
  (is (= {:group-name :tom :image {:os-family :centos}}
         (make-node "tom" {:os-family :centos}))))

(deftest defnode-test
  (defnode fred {:os-family :ubuntu})
  (is (= {:group-name :fred :image {:os-family :ubuntu}} fred))
  (defnode tom "This is tom" {:os-family :centos})
  (is (= {:group-name :tom :image {:os-family :centos}} tom))
  (is (= "This is tom" (:doc (meta #'tom))))
  (defnode harry (tom :image))
  (is (= {:group-name :harry :image {:os-family :centos}} harry))
  (defnode node-with-phases (tom :image)
    :bootstrap (resource/phase (test-component :a))
    :configure (resource/phase (test-component :b)))
  (is (= #{:bootstrap :configure} (set (keys (node-with-phases :phases)))))
  (let [request {:server {:node-id :id
                              :group-name :group-name
                              :packager :yum
                              :image {}
                              :node (test-utils/make-node "group-name" :id "id")
                              :phases (:phases node-with-phases)}}]
    (is (= ":a\n"
           (first
            (resource-build/produce-phases
             [:bootstrap]
             (#'core/resource-invocations (assoc request :phase :bootstrap))))))
    (is (= ":b\n"
           (first
            (resource-build/produce-phases
             [:configure]
             (#'core/resource-invocations
              (assoc request :phase :configure))))))))

(resource/defresource identity-resource
  (identity-resource* [request x] x))

(resource/deflocal identity-local-resource
  (identity-local-resource* [request] request))

(deftest bootstrap-script-test
  (is (= "a\n"
         (#'core/bootstrap-script
          {:group {:image {:os-family :ubuntu}
                   :packager :aptitude
                   :phases {:bootstrap (resource/phase
                                        (identity-resource "a"))}}})))
  (testing "rejects local resources"
    (is (thrown-with-msg?
          clojure.contrib.condition.Condition
          #"local resources"
          (#'core/bootstrap-script
           {:group
            {:image {:os-family :ubuntu}
             :packager :aptitude
             :phases {:bootstrap (resource/phase
                                  (identity-local-resource))}}}))))
  (testing "requires a packager"
    (is (thrown?
         java.lang.AssertionError
         (#'core/bootstrap-script
          {:group {:image {:os-family :ubuntu}}}))))
  (testing "requires an os-family"
    (is (thrown?
         java.lang.AssertionError
         (#'core/bootstrap-script
          {:group {:packager :yum}})))))



(defmacro seen-fn
  "Generate a local function, which uses an atom to record when it is called."
  [name]
  (let [localf-sym (gensym "localf")
        localf*-sym (gensym "localf*")
        seen-sym (gensym "seen")]
    `(let [~seen-sym (atom nil)
           seen?# (fn [] @~seen-sym)]
       (resource/deflocal ~localf-sym
         (~localf*-sym
          [request#]
          (clojure.contrib.logging/info (format "Seenfn %s" ~name))
          (is (not @~seen-sym))
          (reset! ~seen-sym true)
          (is (:server request#))
          (is (:group request#))
          request#))
       [~localf-sym seen?#])))

(deftest warn-on-undefined-phase-test
  (testing "return value"
    (is (= {:a 1} (#'core/warn-on-undefined-phase {:a 1}))))
  (test-utils/logging-to-stdout
   (is (= "Undefined phases: a, b\n"
          (with-out-str
            (#'core/warn-on-undefined-phase
             {:groups nil :phase-list [:a :b]})))))
  (test-utils/logging-to-stdout
   (is (= "Undefined phases: b\n"
          (with-out-str
            (#'core/warn-on-undefined-phase
             {:groups [{:phases {:a identity}}]
              :phase-list [:a :b]}))))))

(deftest identify-anonymous-phases-test
  (testing "with keyword"
    (is (= {:phase-list [:a]}
           (#'core/identify-anonymous-phases {:phase-list [:a]}))))
  (testing "with non-keyword"
    (let [request (#'core/identify-anonymous-phases {:phase-list ['a]})]
      (is (every? keyword (:phase-list request)))
      (is (= 'a
             (get (:inline-phases request) (first (:phase-list request))))))))

(deftest request-with-default-phase-test
  (testing "with empty phase list"
    (is (= {:phase-list [:configure]}
           (#'core/request-with-default-phase {}))))
  (testing "with non-empty phase list"
    (is (= {:phase-list [:a]}
           (#'core/request-with-default-phase {:phase-list [:a]})))))

(deftest request-with-configure-phase-test
  (testing "with empty phase-list"
    (is (= {:phase-list [:configure]}
           (#'core/request-with-configure-phase {}))))
  (testing "with phase list without configure"
    (is (= {:phase-list [:configure :a]}
           (#'core/request-with-configure-phase {:phase-list [:a]}))))
  (testing "with phase list with configure"
    (is (= {:phase-list [:a :configure]}
           (#'core/request-with-configure-phase
             {:phase-list [:a :configure]})))))

(deftest lift-test
  (testing "node-list"
    (let [local (group-spec "local")
          [localf seen?] (seen-fn "1")
          service (compute/compute-service
                   "node-list"
<<<<<<< HEAD
                   :node-list [(node-list/make-localhost-node :tag "local")])]
      (is (re-find
           #"bin"
           (str
            (:results (lift
                       local
                       :phase [(resource/phase
                                (exec-script/exec-script (file/ls "/")))
                               (resource/phase (localf))]
                       :user (assoc utils/*admin-user*
                               :username (test-utils/test-username)
                               :no-sudo true)
                       :compute service)))))
=======
                   :node-list [(node-list/make-localhost-node :group-name "local")])]
      (is (re-find
           #"bin"
           (->
            (lift local
                  :phase [(resource/phase (exec-script/exec-script (ls "/")))
                          (resource/phase (localf))]
                  :user (assoc utils/*admin-user*
                          :username (test-utils/test-username)
                          :no-sudo true)
                  :compute service)
            (-> :results :localhost)
            pr-str)))
>>>>>>> 41efaac7
      (is (seen?))
      (testing "invalid :phases keyword"
        (is (thrown-with-msg?
              clojure.contrib.condition.Condition
              #":phases"
              (lift local :phases []))))
      (testing "invalid keyword"
        (is (thrown-with-msg?
              clojure.contrib.condition.Condition
              #"Invalid"
              (lift local :abcdef [])))))))

(deftest lift2-test
  (let [[localf seen?] (seen-fn "x")
        [localfy seeny?] (seen-fn "y")
        compute (compute/compute-service
                 "node-list"
                 :node-list [(node-list/make-localhost-node
                              :group-name "x1" :name "x1" :id "x1"
                              :os-family :ubuntu)
                             (node-list/make-localhost-node
                              :group-name "y1" :name "y1" :id "y1"
                              :os-family :ubuntu)])
        x1 (make-node "x1" {} :configure (resource/phase localf))
        y1 (make-node "y1" {} :configure (resource/phase localfy))]
    (is (map?
         (lift [x1 y1]
               :user (assoc utils/*admin-user*
                       :username (test-utils/test-username)
                       :no-sudo true)
               :compute compute)))
    (is (seen?))
    (is (seeny?))))

(deftest lift*-nodes-binding-test
  (let [a (group-spec "a")
        b (group-spec "b")
        na (test-utils/make-node "a")
        nb (test-utils/make-node "b")
        nc (test-utils/make-node "c" :running false)]
    (mock/expects [(sequential-apply-phase
                    [request servers]
                    (do
                      (is (= #{na nb} (set (:all-nodes request))))
                      (is (= #{na nb} (set (map :node servers))))
                      (is (= #{na nb}
                             (set (map
                                   :node
                                   (-> request :groups first :servers)))))
                      []))]
                  (lift*
                   {:node-set {a #{na nb nc}}
                    :phase-list [:configure]
                    :environment
                    {:compute nil
                     :user utils/*admin-user*
                     :middleware *middleware*
                     :algorithms {:lift-fn sequential-lift}}}))
    (mock/expects [(sequential-apply-phase
                    [request nodes]
                    (do
                      (is (= #{na nb} (set (:all-nodes request))))
                      (is (= na
                             (-> request
                                 :groups first :servers first :node)))
                      (is (= nb
                             (-> request
                                 :groups second :servers first :node)))
                      []))]
                  (lift*
                   {:node-set {a #{na} b #{nb}}
                    :phase-list [:configure]
                    :environment
                    {:compute nil
                     :user utils/*admin-user*
                     :middleware *middleware*
                     :algorithms {:lift-fn sequential-lift}}}))))

(deftest lift-multiple-test
  (let [a (group-spec "a")
        b (group-spec "b")
        na (test-utils/make-node "a")
        nb (test-utils/make-node "b")
        nc (test-utils/make-node "c")
        compute (compute/compute-service "node-list" :node-list [na nb nc])]
    (mock/expects [(compute/nodes [_] [na nb nc])
                   (sequential-apply-phase
                    [request nodes]
                    (do
                      (is (= #{na nb nc} (set (:all-nodes request))))
                      (let [m (into
                               {}
                               (map
                                (juxt :group-name identity) (:groups request)))]
                        (is (= na (-> m :a :servers first :node)))
                        (is (= nb (-> m :b :servers first :node)))
                        (is (= 2 (count (:groups request)))))
                      (is (= 1 (-> request :parameters :x)))
                      []))]
                  (lift [a b] :compute compute :parameters {:x 1}))))

;; (deftest converge*-nodes-binding-test
;;   (defnode a {})
;;   (defnode b {})
;;   (let [na (test-utils/make-node "a")
;;         nb (test-utils/make-node "b")
;;         nc (test-utils/make-node "b" :name "b1" :running false)
;;         compute (compute/compute-service "node-list" :node-list [na nb nc])]
;;     (mock/expects [(sequential-apply-phase
;;                     [request nodes]
;;                     (do
;;                       (is (= #{na nb} (set (:all-nodes request))))
;;                       (is (= #{na nb} (set (:target-nodes request))))))
;;                    (compute/nodes [& _] [na nb nc])]
;;                   (converge*
;;                    {a 1 b 1} nil [:configure]
;;                    {:compute compute
;;                     :middleware *middleware*}))))

;; (deftest converge-test
;;   (let [id "a"
;;         request (with-middleware
;;                   wrap-no-exec
;;                   (converge {(make-node
;;                               "a" {}
;;                               :configure (fn [request]
;;                                            (resource/invoke-resource
;;                                             request
;;                                             (fn [request] "Hi")
;;                                             [] :in-sequence :script/bash)))
;;                              1} :compute nil))]
;;     (is (map? request))
;;     (is (map? (-> request :results)))
;;     (is (map? (-> request :results first second)))
;;     (is (:configure (-> request :results first second)))
;;     (is (some
;;          #(= "Hi\n" %)
;;          (:configure (-> request :results first second))))
;;     (is (= 1 (count (:all-nodes request))))
;;     (is (= 1 (count (compute/nodes))))))<|MERGE_RESOLUTION|>--- conflicted
+++ resolved
@@ -427,35 +427,21 @@
           [localf seen?] (seen-fn "1")
           service (compute/compute-service
                    "node-list"
-<<<<<<< HEAD
-                   :node-list [(node-list/make-localhost-node :tag "local")])]
-      (is (re-find
-           #"bin"
-           (str
-            (:results (lift
-                       local
-                       :phase [(resource/phase
-                                (exec-script/exec-script (file/ls "/")))
-                               (resource/phase (localf))]
-                       :user (assoc utils/*admin-user*
-                               :username (test-utils/test-username)
-                               :no-sudo true)
-                       :compute service)))))
-=======
                    :node-list [(node-list/make-localhost-node :group-name "local")])]
       (is (re-find
            #"bin"
            (->
-            (lift local
-                  :phase [(resource/phase (exec-script/exec-script (ls "/")))
-                          (resource/phase (localf))]
-                  :user (assoc utils/*admin-user*
-                          :username (test-utils/test-username)
-                          :no-sudo true)
-                  :compute service)
+            (lift
+             local
+             :phase [(resource/phase
+                      (exec-script/exec-script (file/ls "/")))
+                     (resource/phase (localf))]
+             :user (assoc utils/*admin-user*
+                     :username (test-utils/test-username)
+                     :no-sudo true)
+             :compute service)
             (-> :results :localhost)
             pr-str)))
->>>>>>> 41efaac7
       (is (seen?))
       (testing "invalid :phases keyword"
         (is (thrown-with-msg?
