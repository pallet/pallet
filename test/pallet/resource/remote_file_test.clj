(ns pallet.resource.remote-file-test
  (:use pallet.resource.remote-file)
  (:use [pallet.stevedore :only [script]]
        clojure.test)
  (:require
   [pallet.core :as core]
   [pallet.resource.lib :as lib]
   [pallet.resource :as resource]
   [pallet.resource.exec-script :as exec-script]
   [pallet.resource.file :as file]
   [pallet.script :as script]
   [pallet.stevedore :as stevedore]
   [pallet.compute :as compute]
   [pallet.execute :as execute]
   [pallet.target :as target]
   [pallet.utils :as utils]
   [clojure.contrib.io :as io]
   [pallet.test-utils :as test-utils]))

(use-fixtures
 :once
 test-utils/with-ubuntu-script-template
 (test-utils/console-logging-threshold))

(deftest remote-file*-test
  (testing "url"
    (is (= (stevedore/checked-commands
            "remote-file path"
            (stevedore/chained-script
             (file/download-file "http://a.com/b" "path.new")
             (if (file-exists? "path.new")
               (do
                 (mv -f "path.new" path)))))
           (remote-file* {} "path" :url "http://a.com/b" :no-versioning true))))
  (testing "url with proxy"
    (is (= (stevedore/checked-commands
            "remote-file path"
            (stevedore/chained-script
             (file/download-file
              "http://a.com/b" "path.new" :proxy "http://proxy/")
             (if (file-exists? "path.new")
               (do
                 (mv -f "path.new" path)))))
           (remote-file*
            {:environment {:proxy "http://proxy/"}}
            "path" :url "http://a.com/b" :no-versioning true))))

  (testing "no-versioning"
    (is (= (stevedore/checked-commands
            "remote-file path"
            (stevedore/script (file/heredoc "path.new" "xxx" {}))
            (stevedore/chained-script
             (if (file-exists? "path.new")
               (do
                 (file/mv "path.new" path :force true)))))
           (remote-file* {} "path" :content "xxx" :no-versioning true))))

  (testing "no-versioning with owner, group and mode"
    (is (= (stevedore/checked-commands
            "remote-file path"
            (stevedore/script (file/heredoc "path.new" "xxx" {}))
            (stevedore/chained-script
             (if (file-exists? "path.new")
               (do
                 (file/mv "path.new" "path" :force true)))
             (file/chown "o" "path")
             (file/chgrp "g" "path")
             (file/chmod "m" "path")))
           (remote-file*
            {} "path" :content "xxx" :owner "o" :group "g" :mode "m"
            :no-versioning true))))

  (testing "delete"
    (is (= (stevedore/checked-script
            "delete remote-file path"
            ("rm" "--force" "path"))
           (remote-file* {} "path" :action :delete :force true))))

  (testing "content"
    (utils/with-temporary [tmp (utils/tmpfile)]
      (.delete tmp)
      (is (= (str "remote-file " (.getPath tmp) "...\n"
                  "MD5 sum is 6de9439834c9147569741d3c9c9fc010 "
                  (.getPath tmp) "\n"
                  "...done\n")
             (->
              (pallet.core/lift
               {{:group-name :local} (test-utils/make-localhost-node)}
               :phase #(remote-file % (.getPath tmp) :content "xxx")
               :compute nil
               :middleware pallet.core/execute-with-local-sh)
              :results :localhost second second first :out)))
      (is (= "xxx\n" (slurp (.getPath tmp))))))

  (testing "overwrite on existing content and no md5"
    (utils/with-temporary [tmp (utils/tmpfile)]
<<<<<<< HEAD
      (is (re-matches
           (java.util.regex.Pattern/compile
            (str "remote-file .*...done.")
            (bit-or java.util.regex.Pattern/MULTILINE
                    java.util.regex.Pattern/DOTALL))
           (->
            (pallet.core/lift
             {{:tag :local} (test-utils/make-localhost-node)}
             :phase #(remote-file % (.getPath tmp) :content "xxx")
             :compute nil
             :middleware pallet.core/execute-with-local-sh)
            :results :localhost second second first :out)))
=======
      (is  (re-matches
            (java.util.regex.Pattern/compile
             (str "remote-file .*...done.")
             (bit-or java.util.regex.Pattern/MULTILINE
                     java.util.regex.Pattern/DOTALL))
            (->
             (pallet.core/lift
              {{:group-name :local} (test-utils/make-localhost-node)}
              :phase #(remote-file
                       % (.getPath tmp) :content "xxx")
              :compute nil
              :middleware pallet.core/execute-with-local-sh)
             :results :localhost second second first :out)))
>>>>>>> 41efaac7
      (is (= "xxx\n" (slurp (.getPath tmp))))))

  (binding [install-new-files nil]
    (script/with-template [:ubuntu]
      (is (=
           (stevedore/checked-script
            "remote-file path"
            (file/heredoc "path.new" "a 1\n" {}))
           (remote-file*
            {:server {:group-name :n :image {:os-family :ubuntu}}}
            "path" :template "template/strint" :values {'a 1}
            :no-versioning true))))))

(deftest remote-file-test
  (core/with-admin-user
    (assoc utils/*admin-user* :username (test-utils/test-username))
    (is (thrown-with-msg? RuntimeException
          #".*/some/non-existing/file.*does not exist, is a directory, or is unreadable.*"
          (test-utils/build-resources
           {} (remote-file
               "file1" :local-file "/some/non-existing/file" :owner "user1"))))

    (is (thrown-with-msg? RuntimeException
          #".*file1.*without content.*"
          (test-utils/build-resources
           {} (remote-file "file1" :owner "user1"))))

    (utils/with-temporary [tmp (utils/tmpfile)]
      (is (re-find #"mv -f --backup=\"numbered\" file1.new file1"
                   (first
                    (test-utils/build-resources
                     {} (remote-file
                         "file1" :local-file (.getPath tmp)))))))

    (utils/with-temporary [tmp (utils/tmpfile)
                           target-tmp (utils/tmpfile)]
      ;; this is convoluted to get around the "t" sticky bit on temp dirs
      (let [user (assoc utils/*admin-user*
                   :username (test-utils/test-username) :no-sudo true)]
        (.delete target-tmp)
        (io/copy "text" tmp)
        (let [local (core/make-node "local" {})
              node (test-utils/make-localhost-node :group-name "local")]
          (testing "local-file"
            (core/lift
             {local node}
             :phase #(remote-file
                      % (.getPath target-tmp) :local-file (.getPath tmp)
                      :mode "0666")
             :user user)
            (is (.canRead target-tmp))
            (is (= "text" (slurp (.getPath target-tmp)))))
          (testing "content"
            (core/lift
             {local node}
             :phase #(remote-file
                      % (.getPath target-tmp) :content "$(hostname)"
                      :mode "0666" :flag-on-changed :changed)
             :user user)
            (is (.canRead target-tmp))
            (is (= (:out (execute/sh-script "hostname"))
                   (slurp (.getPath target-tmp)))))
          (testing "content unchanged"
            (is
             (re-find
              #"correctly unchanged"
              (->
               (core/lift
                {local node}
                :phase (resource/phase
                        (remote-file
                         (.getPath target-tmp) :content "$(hostname)"
                         :mode "0666" :flag-on-changed :changed)
                        (exec-script/exec-script
                         (if (== (lib/flag? :changed) "1")
                           (println "incorrect!" (lib/flag? :changed) "!")
                           (println "correctly unchanged"))))
                :user user)
               :results :localhost second second first :out)))
            (is (.canRead target-tmp))
            (is (= (:out (execute/sh-script "hostname"))
                   (slurp (.getPath target-tmp)))))
          (testing "content changed"
            (is
             (re-find
              #"correctly changed"
              (->
               (core/lift
                {local node}
                :phase (resource/phase
                        (remote-file
                         (.getPath target-tmp) :content "abc"
                         :mode "0666" :flag-on-changed :changed)
                        (exec-script/exec-script
                         (if (== (lib/flag? :changed) "1")
                           (println "correctly changed")
                           (println "incorrect!" (lib/flag? :changed) "!"))))
                :user user)
               :results :localhost second second first :out)))
            (is (.canRead target-tmp))
            (is (= "abc\n"
                   (slurp (.getPath target-tmp)))))
          (testing "content"
            (core/lift
             {local node}
             :phase #(remote-file
                      % (.getPath target-tmp) :content "$text123" :literal true
                      :mode "0666")
             :user user)
            (is (.canRead target-tmp))
            (is (= "$text123\n" (slurp (.getPath target-tmp)))))
          (testing "remote-file"
            (io/copy "text" tmp)
            (core/lift
             {local node}
             :phase #(remote-file
                      % (.getPath target-tmp) :remote-file (.getPath tmp)
                      :mode "0666")
             :user user)
            (is (.canRead target-tmp))
            (is (= "text" (slurp (.getPath target-tmp)))))
          (testing "url"
            (io/copy "urltext" tmp)
            (core/lift
             {local node}
             :phase #(remote-file
                      % (.getPath target-tmp)
                      :url (str "file://" (.getPath tmp))
                      :mode "0666")
             :user user)
            (is (.canRead target-tmp))
            (is (= "urltext" (slurp (.getPath target-tmp)))))
          (testing "url with md5"
            (io/copy "urlmd5text" tmp)
            (core/lift
             {local node}
             :phase #(remote-file
                      % (.getPath target-tmp)
                      :url (str "file://" (.getPath tmp))
                      :md5 (stevedore/script @(file/md5sum ~(.getPath tmp)))
                      :mode "0666")
             :user user)
            (is (.canRead target-tmp))
            (is (= "urlmd5text" (slurp (.getPath target-tmp)))))
          (testing "url with md5 urls"
            (.delete target-tmp)
            (io/copy "urlmd5urltext" tmp)
            (let [md5path (str (.getPath tmp) ".md5")]
              (core/lift
               {local node}
               :phase (resource/phase
                       (exec-script/exec-script
                        ((file/md5sum ~(.getPath tmp)) > ~md5path))
                       (remote-file
                        (.getPath target-tmp)
                        :url (str "file://" (.getPath tmp))
                        :md5-url (str "file://" md5path)
                        :mode "0666"))
               :user user))
            (is (.canRead target-tmp))
            (is (= "urlmd5urltext" (slurp (.getPath target-tmp)))))
          (testing "delete action"
            (core/lift
             {local node}
             :phase #(remote-file % (.getPath target-tmp) :action :delete)
             :user user)
            (is (not (.exists target-tmp)))))))))

(resource/deflocal check-content
  (*check-content
   [request path content path-atom]
   (is (= content (slurp path)))
   (reset! path-atom path)))

(deftest with-remote-file-test
  (core/with-admin-user (assoc utils/*admin-user*
                          :username (test-utils/test-username))
    (utils/with-temporary [remote-file (utils/tmpfile)]
      (let [user (assoc utils/*admin-user*
                   :username (test-utils/test-username) :no-sudo true)
            local (core/group-spec "local")]
        (io/copy "text" remote-file)
        (testing "with local ssh"
          (let [node (test-utils/make-localhost-node)
                path-atom (atom nil)]
            (testing "with-remote-file"
              (core/lift
               {local node}
               :phase #(with-remote-file
                         % check-content (.getPath remote-file)
                         "text" path-atom)
               :user user)
              (is @path-atom)
              (is (not= (.getPath remote-file) (.getPath @path-atom))))))
        (testing "with local shell"
          (let [node (test-utils/make-localhost-node)
                path-atom (atom nil)]
            (testing "with-remote-file"
              (core/lift
               {local node}
               :phase #(with-remote-file
                         % check-content (.getPath remote-file)
                         "text" path-atom)
               :user user
               :middleware pallet.core/execute-with-local-sh)
              (is @path-atom)
              (is (not= (.getPath remote-file) (.getPath @path-atom))))))))))<|MERGE_RESOLUTION|>--- conflicted
+++ resolved
@@ -94,7 +94,6 @@
 
   (testing "overwrite on existing content and no md5"
     (utils/with-temporary [tmp (utils/tmpfile)]
-<<<<<<< HEAD
       (is (re-matches
            (java.util.regex.Pattern/compile
             (str "remote-file .*...done.")
@@ -102,26 +101,11 @@
                     java.util.regex.Pattern/DOTALL))
            (->
             (pallet.core/lift
-             {{:tag :local} (test-utils/make-localhost-node)}
+             {{:group-name :local} (test-utils/make-localhost-node)}
              :phase #(remote-file % (.getPath tmp) :content "xxx")
              :compute nil
              :middleware pallet.core/execute-with-local-sh)
             :results :localhost second second first :out)))
-=======
-      (is  (re-matches
-            (java.util.regex.Pattern/compile
-             (str "remote-file .*...done.")
-             (bit-or java.util.regex.Pattern/MULTILINE
-                     java.util.regex.Pattern/DOTALL))
-            (->
-             (pallet.core/lift
-              {{:group-name :local} (test-utils/make-localhost-node)}
-              :phase #(remote-file
-                       % (.getPath tmp) :content "xxx")
-              :compute nil
-              :middleware pallet.core/execute-with-local-sh)
-             :results :localhost second second first :out)))
->>>>>>> 41efaac7
       (is (= "xxx\n" (slurp (.getPath tmp))))))
 
   (binding [install-new-files nil]
